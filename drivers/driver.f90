! The main program which runs our driver test case potentials
!
! Copyright (C) 2013, Joshua More and Michele Ceriotti
!
! Permission is hereby granted, free of charge, to any person obtaining
! a copy of this software and associated documentation files (the
! "Software"), to deal in the Software without restriction, including
! without limitation the rights to use, copy, modify, merge, publish,
! distribute, sublicense, and/or sell copies of the Software, and to
! permit persons to whom the Software is furnished to do so, subject to
! the following conditions:
!
! The above copyright notice and this permission notice shall be included
! in all copies or substantial portions of the Software.
!
! THE SOFTWARE IS PROVIDED "AS IS", WITHOUT WARRANTY OF ANY KIND,
! EXPRESS OR IMPLIED, INCLUDING BUT NOT LIMITED TO THE WARRANTIES OF
! MERCHANTABILITY, FITNESS FOR A PARTICULAR PURPOSE AND NONINFRINGEMENT.
! IN NO EVENT SHALL THE AUTHORS OR COPYRIGHT HOLDERS BE LIABLE FOR ANY
! CLAIM, DAMAGES OR OTHER LIABILITY, WHETHER IN AN ACTION OF CONTRACT,
! TORT OR OTHERWISE, ARISING FROM, OUT OF OR IN CONNECTION WITH THE
! SOFTWARE OR THE USE OR OTHER DEALINGS IN THE SOFTWARE.
!
!
! Currently the potentials implemented are the Lennard-Jones
! potential, the Silvera-Goldman para-hydrogen potential and
! the ideal gas (i.e. no interaction at all)

      PROGRAM DRIVER
         USE LJ
         USE LJPolymer
         USE SG
         USE PSWATER
         USE F90SOCKETS, ONLY : open_socket, writebuffer, readbuffer
      IMPLICIT NONE
      
      ! SOCKET VARIABLES
      INTEGER, PARAMETER :: MSGLEN=12   ! length of the headers of the driver/wrapper communication protocol
      INTEGER socket, inet, port        ! socket ID & address of the server
      CHARACTER(LEN=1024) :: host
      
      ! COMMAND LINE PARSING
      CHARACTER(LEN=1024) :: cmdbuffer
      INTEGER ccmd, vstyle, vseed
      INTEGER, ALLOCATABLE :: seed(:)
      INTEGER verbose
      INTEGER commas(4), par_count      ! stores the index of commas in the parameter string
      DOUBLE PRECISION vpars(6)         ! array to store the parameters of the potential
      
      ! SOCKET COMMUNICATION BUFFERS
      CHARACTER(LEN=12) :: header
      LOGICAL :: isinit=.false., hasdata=.false.
      INTEGER cbuf, rid, length
      CHARACTER(LEN=4096) :: initbuffer      ! it's unlikely a string this large will ever be passed...
<<<<<<< HEAD
      CHARACTER(LEN=4096) :: string,string2,string3  ! it's unlikely a string this large will ever be passed...
=======
      CHARACTER(LEN=4096) :: string,string2,trimmed  ! it's unlikely a string this large will ever be passed...
>>>>>>> cf4419b5
      DOUBLE PRECISION, ALLOCATABLE :: msgbuffer(:)
      
      ! PARAMETERS OF THE SYSTEM (CELL, ATOM POSITIONS, ...)
      DOUBLE PRECISION sigma, eps, rc, rn, ks ! potential parameters
      DOUBLE PRECISION stiffness ! lennard-jones polymer
      INTEGER n_monomer ! lennard-jones polymer
      INTEGER nat
      DOUBLE PRECISION pot, dpot, dist
      DOUBLE PRECISION, ALLOCATABLE :: atoms(:,:), forces(:,:), datoms(:,:)
      DOUBLE PRECISION cell_h(3,3), cell_ih(3,3), virial(3,3), mtxbuf(9), dip(3), charges(3), dummy(3,3,3), vecdiff(3)
      DOUBLE PRECISION, ALLOCATABLE :: friction(:,:)
      DOUBLE PRECISION volume
      DOUBLE PRECISION, PARAMETER :: fddx = 1.0d-5
      
      ! NEIGHBOUR LIST ARRAYS
      INTEGER, DIMENSION(:), ALLOCATABLE :: n_list, index_list
      DOUBLE PRECISION init_volume, init_rc ! needed to correctly adjust the cut-off radius for variable cell dynamics
      DOUBLE PRECISION, ALLOCATABLE :: last_atoms(:,:) ! Holds the positions when the neighbour list is created
      DOUBLE PRECISION displacement ! Tracks how far each atom has moved since the last call of nearest_neighbours

      ! DMW
      DOUBLE PRECISION efield(3)
      INTEGER i, j
      
      ! parse the command line parameters
      ! intialize defaults
      ccmd = 0
      inet = 1
      host = "localhost"//achar(0)
      port = 31415
      verbose = 0
      par_count = 0
      vstyle = -1
      rc = 0.0d0
      init_rc = 0.0d0
      volume = 0.0d0
      init_volume = 0.0d0

      DO i = 1, COMMAND_ARGUMENT_COUNT()
         CALL GET_COMMAND_ARGUMENT(i, cmdbuffer)
         IF (cmdbuffer == "-u") THEN ! flag for unix socket
            inet = 0
            ccmd = 0
         ELSEIF (cmdbuffer == "-h") THEN ! read the hostname
            ccmd = 1
         ELSEIF (cmdbuffer == "-p") THEN ! reads the port number
            ccmd = 2
         ELSEIF (cmdbuffer == "-m") THEN ! reads the style of the potential function
            ccmd = 3
         ELSEIF (cmdbuffer == "-o") THEN ! reads the parameters
            ccmd = 4
         ELSEIF (cmdbuffer == "-v") THEN ! flag for verbose standard output
            verbose = 1
         ELSEIF (cmdbuffer == "-vv") THEN ! flag for verbose standard output
            verbose = 2
         ELSE
            IF (ccmd == 0) THEN
               WRITE(*,*) " Unrecognized command line argument", ccmd
               CALL helpmessage
               STOP "ENDED"
            ENDIF
            IF (ccmd == 1) THEN
               host = trim(cmdbuffer)//achar(0)
            ELSEIF (ccmd == 2) THEN
               READ(cmdbuffer,*) port
            ELSEIF (ccmd == 3) THEN
               IF (trim(cmdbuffer) == "lj") THEN
                  vstyle = 1
               ELSEIF (trim(cmdbuffer) == "sg") THEN
                  vstyle = 2
               ELSEIF (trim(cmdbuffer) == "harm") THEN
                  vstyle = 3
               ELSEIF (trim(cmdbuffer) == "harm3d") THEN
                  vstyle = 30
               ELSEIF (trim(cmdbuffer) == "morse") THEN
                  vstyle = 4
               ELSEIF (trim(cmdbuffer) == "zundel") THEN
                  vstyle = 5
               ELSEIF (trim(cmdbuffer) == "qtip4pf") THEN
                  vstyle = 6
               ELSEIF (trim(cmdbuffer) == "linear") THEN
                  vstyle = 7
               ELSEIF (trim(cmdbuffer) == "pswater") THEN
                  vstyle = 8
               ELSEIF (trim(cmdbuffer) == "lepsm1") THEN
                  vstyle = 9
               ELSEIF (trim(cmdbuffer) == "lepsm2") THEN
                  vstyle = 10
               ELSEIF (trim(cmdbuffer) == "qtip4pf-efield") THEN
                  vstyle = 11
               ELSEIF (trim(cmdbuffer) == "eckart") THEN
                  vstyle = 20
               ELSEIF (trim(cmdbuffer) == "ch4hcbe") THEN
                  vstyle = 21
               ELSEIF (trim(cmdbuffer) == "ljpolymer") THEN
                  vstyle = 22
               ELSEIF (trim(cmdbuffer) == "MB") THEN
                  vstyle = 23
               ELSEIF (trim(cmdbuffer) == "doublewell") THEN
                  vstyle = 25
               ELSEIF (trim(cmdbuffer) == "doublewell_1D") THEN
                  vstyle = 24
               ELSEIF (trim(cmdbuffer) == "harmonic_bath") THEN
                  vstyle = 26
               ELSEIF (trim(cmdbuffer) == "meanfield_bath") THEN
                  vstyle = 27
               ELSEIF (trim(cmdbuffer) == "gas") THEN
                  vstyle = 0  ! ideal gas
               ELSEIF (trim(cmdbuffer) == "dummy") THEN
                  vstyle = 99 ! returns non-zero but otherwise meaningless values
               ELSE
                  WRITE(*,*) " Unrecognized potential type ", trim(cmdbuffer)
<<<<<<< HEAD
                  WRITE(*,*) " Use -m [duymmy|gas|lj|sg|harm|harm3d|morse|zundel|qtip4pf|pswater|lepsm1|lepsm2|qtip4pf-efield|eckart|ch4hcbe|ljpolymer|MB|doublewell|doublewell_1D|harmonic_bath|meanfield_bath] "
=======
                  WRITE(*,*) " Use -m [dummy|gas|lj|sg|harm|harm3d|morse|zundel|qtip4pf|pswater|lepsm1|lepsm2|qtip4pf-efield|eckart|ch4hcbe|ljpolymer|MB|doublewell|doublewell_1D] "
>>>>>>> cf4419b5
                  STOP "ENDED"
               ENDIF
            ELSEIF (ccmd == 4) THEN
               par_count = 1
               commas(1) = 0
               DO WHILE (index(cmdbuffer(commas(par_count)+1:), ',') > 0)
                  commas(par_count + 1) = index(cmdbuffer(commas(par_count)+1:), ',') + commas(par_count)
                  READ(cmdbuffer(commas(par_count)+1:commas(par_count + 1)-1),*) vpars(par_count)
                  par_count = par_count + 1
               ENDDO
               READ(cmdbuffer(commas(par_count)+1:),*) vpars(par_count)
            ENDIF
            ccmd = 0
         ENDIF
      ENDDO
      
      IF (vstyle == -1) THEN
         WRITE(*,*) " Error, type of potential not specified."
         CALL helpmessage
         STOP "ENDED"
      ELSEIF (0 == vstyle) THEN
         IF (par_count /= 0) THEN
            WRITE(*,*) "Error: no initialization string needed for ideal gas."
            STOP "ENDED"
         ENDIF
         isinit = .true.
      ELSEIF (99 == vstyle) THEN
         IF (par_count /= 0) THEN
            WRITE(*,*) "Error: no initialization string needed for dummy output."
            STOP "ENDED"
         ENDIF
         CALL RANDOM_SEED(size=vseed)
         ALLOCATE(seed(vseed))
         seed = 12345
         CALL RANDOM_SEED(put=seed)
         isinit = .true.         
      ELSEIF (6 == vstyle) THEN
         IF (par_count /= 0) THEN
            WRITE(*,*) "Error:  no initialization string needed for qtip4pf."
            STOP "ENDED"
         ENDIF
         isinit = .true.
      ELSEIF (11== vstyle) THEN
         IF (par_count .ne. 3) THEN
            WRITE(*,*) "Error:  incorrect initialization string included for qtip4pf-efield. &
     &             Provide the three components of the electric field in V/nm"
            STOP "ENDED"
         ELSE
            ! We take in an electric field in volts / nm.This must be converted to Eh / (e a0).
            do i=1,3
             efield(i) = vpars(i) / 5.14220652d2
            enddo
         ENDIF
         isinit = .true.
      ELSEIF (5 == vstyle) THEN
         IF (par_count /= 0) THEN
            WRITE(*,*) "Error: no initialization string needed for zundel."
            STOP "ENDED"
         ENDIF
         CALL prezundelpot()
         CALL prezundeldip()
         isinit = .true.
      ELSEIF (21 == vstyle) THEN
         IF (par_count /= 0) THEN
            WRITE(*,*) "Error: no initialization string needed for CH4+H CBE potential."
            STOP "ENDED"
         ENDIF
         CALL prepot()
         isinit = .true.
      ELSEIF (4 == vstyle) THEN
         IF (par_count == 0) THEN ! defaults (OH stretch)
            vpars(1) = 1.8323926 ! r0
            vpars(2) = 0.18748511263179304 ! D
            vpars(3) = 1.1562696428501682 ! a
         ELSEIF ( 2/= par_count) THEN
            WRITE(*,*) "Error: parameters not initialized correctly."
            WRITE(*,*) "For morse potential use -o r0,D,a (in a.u.) "
            STOP "ENDED"
         ENDIF
         isinit = .true.
      ELSEIF (20 == vstyle) THEN !eckart
         IF (par_count == 0) THEN ! defaults values 
            vpars(1) = 0.0d0
            vpars(2) = 0.66047 
            vpars(3) = (6*12)/( 1836 * (vpars(2)**2) *( (4.D0 * ATAN(1.0d0) )**2 ) )
            vpars(4) = 1836*(3800.0d0/219323d0)**2
         ELSEIF ( 4/= par_count) THEN
            WRITE(*,*) "Error: parameters not initialized correctly."
            WRITE(*,*) "For eckart potential use  AA,A,B,k"
            STOP "ENDED"
         ENDIF
         isinit = .true.

      ELSEIF (23 == vstyle) THEN !MB
         IF (par_count == 0) THEN ! defaults values 
            vpars(1) = 0.004737803248674678
         ELSEIF ( 1/= par_count) THEN
            WRITE(*,*) "Error: parameters not initialized correctly."
            WRITE(*,*) "For MB potential up to 1 param can be specified"
            STOP "ENDED"
         ENDIF
         isinit = .true.
      ELSEIF (26 == vstyle) THEN !harmonic_bath
         IF (par_count == 3) THEN ! defaults values 
            vpars(4) = 0
            vpars(5) = 0
            vpars(6) = 1
         ELSEIF (par_count /= 6) THEN 
            WRITE(*,*) "Error: parameters not initialized correctly."
            WRITE(*,*) "For harmonic bath use <bath_type> <friction (atomic units)> <omega_c (invcm)> eps(a.u.) delta (a.u.) deltaQ(a.u.)"
            WRITE(*,*) "Available bath_type are: "
            WRITE(*,*) "1 = Ohmic "
            STOP "ENDED"
         ENDIF
         IF (vpars(1) /= 1) THEN
             WRITE(*,*) "Only Ohmic bath implemented"
             STOP "ENDED"
         END IF
         vpars(3) = vpars(3) * 4.5563353e-06 !Change omega_c from invcm to a.u.
         isinit = .true.
      ELSEIF (27 == vstyle) THEN !meanfield bath
         IF (par_count == 3) THEN ! defaults values 
            vpars(2) = 0
            vpars(3) = 0
            vpars(4) = 1
         ELSEIF (par_count /= 4) THEN 
            WRITE(*,*) "Error: parameters not initialized correctly."
            WRITE(*,*) "For harmonic meanfield bath use  <friction (atomic units)> eps(a.u.) delta (a.u.) deltaQ(a.u.)"
            STOP "ENDED"
         ENDIF
         isinit = .true.
      ELSEIF (22 == vstyle) THEN !ljpolymer
         IF (4/= par_count) THEN
            WRITE(*,*) "Error: parameters not initialized correctly."
            WRITE(*,*) "For ljpolymer potential use n_monomer,sigma,epsilon,cutoff"
            STOP "ENDED"
         ELSE
            n_monomer = nint(vpars(1))
            sigma = vpars(2)
            eps = vpars(3)
            rc = vpars(4)
            rn = rc * 1.2d0
            stiffness = 36.d0 * (2.d0 ** (2.d0/3.d0))*eps
            isinit = .true.
         ENDIF
      ELSEIF (vstyle == 8) THEN
         IF (par_count /= 0) THEN
            WRITE(*,*) "Error: no initialization string needed for Partridge-Schwenke H2O potential."
            STOP "ENDED"
         END IF
      ELSEIF (vstyle == 9) THEN
         IF (par_count /= 0) THEN
            WRITE(*,*) "Error: no initialization string needed for LEPSM1."
            STOP "ENDED"
         END IF
      ELSEIF (vstyle == 10) THEN
         IF (par_count /= 0) THEN
            WRITE(*,*) "Error: no initialization string needed for LEPSM2."
            STOP "ENDED" 
         ENDIF   
         isinit = .true.
      ELSEIF (vstyle == 11) THEN
         IF (par_count .ne. 3) THEN
            WRITE(*,*) "Error:  incorrect initialization string included for qtip4pf-efield. &
     &    Provide the three components of the electric field in V/nm"
            STOP "ENDED"
         ELSE
            ! We take in an electric field in volts / nm.This must be converted 
            ! to Eh / (e a0).
            do i=1,3
             efield(i) = vpars(i) / 5.14220652d2
            enddo
         ENDIF
         isinit = .true.
      ELSEIF (vstyle == 1) THEN
         IF (par_count /= 3) THEN
            WRITE(*,*) "Error: parameters not initialized correctly."
            WRITE(*,*) "For LJ potential use -o sigma,epsilon,cutoff "
            STOP "ENDED" ! Note that if initialization from the wrapper is implemented this exit should be removed.
         ENDIF
         sigma = vpars(1)
         eps = vpars(2)
         rc = vpars(3)
         rn = rc*1.2
         isinit = .true.
      ELSEIF (vstyle == 2) THEN
         IF (par_count /= 1) THEN
            WRITE(*,*) "Error: parameters not initialized correctly."
            WRITE(*,*) "For SG potential use -o cutoff "
            STOP "ENDED" ! Note that if initialization from the wrapper is implemented this exit should be removed.
         ENDIF
         rc = vpars(1)
         rn = rc*1.2
         isinit = .true.
      ELSEIF (vstyle == 3) THEN
         IF (par_count /= 1) THEN
            WRITE(*,*) "Error: parameters not initialized correctly."
            WRITE(*,*) "For 1D harmonic potential use -o k "
            STOP "ENDED" ! Note that if initialization from the wrapper is implemented this exit should be removed.
         ENDIF
         ks = vpars(1)
         isinit = .true.
      ELSEIF (vstyle == 30) THEN
         IF (par_count /= 1) THEN
            WRITE(*,*) "Error: parameters not initialized correctly."
            WRITE(*,*) "For 3D harmonic potential use -o k "
            STOP "ENDED" ! Note that if initialization from the wrapper is implemented this exit should be removed.
         ENDIF
         ks = vpars(1)  !è la k dell'ho, unica chiaramente perché in 1D
         isinit = .true.
      ELSEIF (vstyle == 7) THEN
         IF (par_count /= 1) THEN
            WRITE(*,*) "Error: parameters not initialized correctly."
            WRITE(*,*) "For a linear potential use -o k "
            STOP "ENDED" ! Note that if initialization from the wrapper is implemented this exit should be removed.
         ENDIF
         ks = vpars(1)
         isinit = .true.

      ELSEIF (25 == vstyle) THEN !doublewell
         IF ( par_count /= 0 ) THEN
                 WRITE(*,*) "Error: no initialization string needed for doublewell."
            STOP "ENDED" 
         ENDIF   
         isinit = .true.

      ELSEIF (24 == vstyle) THEN !doublewell_1D
         IF ( par_count /= 0 ) THEN
                 WRITE(*,*) "Error: no initialization string needed for 1-dimensional doublewell."
            STOP "ENDED" 
         ENDIF   
         isinit = .true.
      ENDIF

      IF (verbose > 0) THEN
         WRITE(*,*) " DRIVER - Connecting to host ", trim(host)
         IF (inet > 0) THEN
            WRITE(*,*) " on port ", port, " using an internet socket."
         ELSE
            WRITE(*,*) " using an UNIX socket."
         ENDIF
      ENDIF

      ! Calls the interface to the POSIX sockets library to open a communication channel
      CALL open_socket(socket, inet, port, host)
      nat = -1
      DO WHILE (.true.) ! Loops forever (or until the wrapper ends!)

         ! Reads from the socket one message header
         CALL readbuffer(socket, header, MSGLEN)
         IF (verbose > 0) WRITE(*,*) " Message from server: ", trim(header)

         IF (trim(header) == "STATUS") THEN
            ! The wrapper is inquiring on what we are doing
            IF (.not. isinit) THEN
               CALL writebuffer(socket,"NEEDINIT    ",MSGLEN)  ! Signals that we need initialization data
               IF (verbose > 1) WRITE(*,*) "    !write!=> ", "NEEDINIT    "
            ELSEIF (hasdata) THEN
               CALL writebuffer(socket,"HAVEDATA    ",MSGLEN)  ! Signals that we are done computing and can return forces
               IF (verbose > 1) WRITE(*,*) "    !write!=> ", "HAVEDATA    "
            ELSE
               CALL writebuffer(socket,"READY       ",MSGLEN)  ! We are idling and eager to compute something
               IF (verbose > 1) WRITE(*,*) "    !write!=> ", "READY       "
            ENDIF
         ELSEIF (trim(header) == "INIT") THEN     ! The driver is kindly providing a string for initialization
            CALL readbuffer(socket, rid)
            IF (verbose > 1) WRITE(*,*) "    !read!=> RID: ", rid
            CALL readbuffer(socket, cbuf)
            IF (verbose > 1) WRITE(*,*) "    !read!=> init_length: ", cbuf
            CALL readbuffer(socket, initbuffer, cbuf)
            IF (verbose > 1) WRITE(*,*) "    !read!=> init_string: ", cbuf
            IF (verbose > 0) WRITE(*,*) " Initializing system from wrapper, using ", trim(initbuffer)
            isinit=.true. ! We actually do nothing with this string, thanks anyway. Could be used to pass some information (e.g. the input parameters, or the index of the replica, from the driver
         ELSEIF (trim(header) == "POSDATA") THEN  ! The driver is sending the positions of the atoms. Here is where we do the calculation!

            ! Parses the flow of data from the socket
            CALL readbuffer(socket, mtxbuf, 9)  ! Cell matrix
            IF (verbose > 1) WRITE(*,*) "    !read!=> cell: ", mtxbuf
            cell_h = RESHAPE(mtxbuf, (/3,3/))
            CALL readbuffer(socket, mtxbuf, 9)  ! Inverse of the cell matrix (so we don't have to invert it every time here)
            IF (verbose > 1) WRITE(*,*) "    !read!=> cell-1: ", mtxbuf
            cell_ih = RESHAPE(mtxbuf, (/3,3/))

            ! The wrapper uses atomic units for everything, and row major storage.
            ! At this stage one should take care that everything is converted in the
            ! units and storage mode used in the driver.
            cell_h = transpose(cell_h)
            cell_ih = transpose(cell_ih)
            ! We assume an upper triangular cell-vector matrix
            volume = cell_h(1,1)*cell_h(2,2)*cell_h(3,3)

            CALL readbuffer(socket, cbuf)       ! The number of atoms in the cell
            IF (verbose > 1) WRITE(*,*) "    !read!=> cbuf: ", cbuf
            IF (nat < 0) THEN  ! Assumes that the number of atoms does not change throughout a simulation, so only does this once
               nat = cbuf
               IF (verbose > 0) WRITE(*,*) " Allocating buffer and data arrays, with ", nat, " atoms"
               ALLOCATE(msgbuffer(3*nat))
               ALLOCATE(atoms(nat,3), datoms(nat,3))
               ALLOCATE(forces(nat,3))
               ALLOCATE(friction(3*nat,3*nat))
               atoms = 0.0d0
               datoms = 0.0d0
               forces = 0.0d0
               friction = 0.0d0
               msgbuffer = 0.0d0
            ENDIF

            CALL readbuffer(socket, msgbuffer, nat*3)
            IF (verbose > 1) WRITE(*,*) "    !read!=> positions: ", msgbuffer
            DO i = 1, nat
               atoms(i,:) = msgbuffer(3*(i-1)+1:3*i)
            ENDDO

            IF (vstyle == 0) THEN   ! ideal gas, so no calculation done
               pot = 0
               forces = 0.0d0
               virial = 1.0d-200   
               ! returns a tiny but non-zero stress, so it can
               ! bypass the check for zero virial that is used
               ! to avoid running constant-pressure simulations
               ! with a code that cannot compute the virial
            ELSEIF (vstyle == 99) THEN ! dummy output, useful to test that i-PI "just runs"
               call random_number(pot)
               pot = pot - 0.5                
               call random_number(forces)
               forces = forces - 0.5
               call random_number(virial)
               virial = virial - 0.5
            ELSEIF (vstyle == 3) THEN ! 1D harmonic potential, so only uses the first position variable
               pot = 0.5*ks*atoms(1,1)**2
               forces = 0.0d0
               forces(1,1) = -ks*atoms(1,1)
               virial = 0.0d0
               virial(1,1) = forces(1,1)*atoms(1,1)
            ELSEIF (vstyle == 30) THEN ! 3D harmonic potential
                   pot = 0.0d0
                   forces = 0.0d0
                   virial = 0.0d0
               DO i=1,nat 
                   pot = pot + 0.5*ks*atoms(i,1)**2 + 0.5*ks*atoms(i,2)**2 + 0.5*ks*atoms(i,3)**2
                   forces(i,1) = -ks*atoms(i,1)
                   forces(i,2) = -ks*atoms(i,2)
                   forces(i,3) = -ks*atoms(i,3)
                   virial(i,1) = forces(i,1)*atoms(i,1)
                   virial(i,2) = forces(i,2)*atoms(i,2)
                   virial(i,3) = forces(i,3)*atoms(i,3)
                enddo
            ELSEIF (vstyle == 7) THEN ! linear potential in x position of the 1st atom
               pot = ks*atoms(1,1)
               forces = 0.0d0
               virial = 0.0d0
               forces(1,1) = -ks
               virial(1,1) = forces(1,1)*atoms(1,1)
            ELSEIF (vstyle == 4) THEN ! Morse potential.
               IF (nat/=1) THEN
                  WRITE(*,*) "Expecting 1 atom for 3D Morse (use the effective mass for the atom mass to get proper frequency!) "
                  STOP "ENDED"
               ENDIF
               CALL getmorse(vpars(1), vpars(2), vpars(3), atoms, pot, forces)
            ELSEIF (vstyle == 5) THEN ! Zundel potential.
               IF (nat/=7) THEN
                  WRITE(*,*) "Expecting 7 atoms for Zundel potential, O O H H H H H "
                  STOP "ENDED"
               ENDIF

               CALL zundelpot(pot,atoms)
               CALL zundeldip(dip,atoms)

               datoms=atoms
               DO i=1,7  ! forces by finite differences
                  DO j=1,3
                     datoms(i,j)=atoms(i,j)+fddx
                     CALL zundelpot(dpot, datoms)
                     datoms(i,j)=atoms(i,j)-fddx
                     CALL zundelpot(forces(i,j), datoms)
                     datoms(i,j)=atoms(i,j)
                     forces(i,j)=(forces(i,j)-dpot)/(2*fddx)
                  ENDDO
               ENDDO
               ! do not compute the virial term

           ELSEIF (vstyle == 21) THEN ! CBE CH4+H potential.
               IF (nat/=6) THEN
                  WRITE(*,*) "Expecting 6 atoms for CH4+H potential, H, C, H, H, H, H "
                  WRITE(*,*) "The expected order is such that atoms 1 to 5 are reactant_1 (CH4)"
                  WRITE(*,*) "and atom 6 is reactant_2 ( H 'free') "
                  STOP "ENDED"
               ENDIF

               CALL ch4hpot_inter(atoms, pot)
               datoms=atoms
               DO i=1,6  ! forces by finite differences
                  DO j=1,3
                     datoms(i,j)=atoms(i,j)+fddx
                     CALL ch4hpot_inter(datoms, dpot)
                     datoms(i,j)=atoms(i,j)-fddx
                     CALL ch4hpot_inter(datoms, forces(i,j))
                     datoms(i,j)=atoms(i,j)
                     forces(i,j)=(forces(i,j)-dpot)/(2*fddx)
                  ENDDO
               ENDDO
               ! do not compute the virial term

            ELSEIF (vstyle == 6) THEN ! qtip4pf potential.
               IF (mod(nat,3)/=0) THEN
                  WRITE(*,*) " Expecting water molecules O H H O H H O H H but got ", nat, "atoms"
                  STOP "ENDED"
               ENDIF
               vpars(1) = cell_h(1,1)
               vpars(2) = cell_h(2,2)
               vpars(3) = cell_h(3,3)
               IF (cell_h(1,2).gt.1d-10 .or. cell_h(1,3).gt.1d-12  .or. cell_h(2,3).gt.1d-12) THEN                       
                  WRITE(*,*) " qtip4pf PES only works with orthorhombic cells", cell_h(1,2), cell_h(1,3), cell_h(2,3)
                  STOP "ENDED"
               ENDIF
               CALL qtip4pf(vpars(1:3),atoms,nat,forces,pot,virial)
               dip(:) = 0.0
               DO i=1, nat, 3
                  dip = dip -1.1128d0 * atoms(i,:) + 0.5564d0 * (atoms(i+1,:) + atoms(i+2,:))
               ENDDO
               ! do not compute the virial term
            ELSEIF (vstyle == 11) THEN ! efield potential.             
               IF (mod(nat,3)/=0) THEN
                  WRITE(*,*) " Expecting water molecules O H H O H H O H H but got ", nat, "atoms"
                  STOP "ENDED"
               ENDIF
               CALL efield_v(atoms,nat,forces,pot,virial,efield)
            ELSEIF (vstyle == 8) THEN ! PS water potential.
               IF (nat/=3) THEN
                  WRITE(*,*) "Expecting 3 atoms for P-S water potential, O H H "
                  STOP "ENDED"
               ENDIF

               dip=0.0
               vecdiff=0.0
               ! lets fold the atom positions back to center in case the water travelled far away. 
               ! this avoids problems if the water is splic across (virtual) periodic boundaries
               ! OH_1
               call vector_separation(cell_h, cell_ih, atoms(2,:), atoms(1,:), vecdiff, dist)
               atoms(2,:)=vecdiff(:)
               ! OH_2
               call vector_separation(cell_h, cell_ih, atoms(3,:), atoms(1,:), vecdiff, dist)
               atoms(3,:)=vecdiff(:)
               ! O in center
               atoms(1,:)=0.d0



               atoms = atoms*0.52917721d0    ! pot_nasa wants angstrom
               call pot_nasa(atoms, forces, pot)
               call dms_nasa(atoms, charges, dummy) ! MR: trying to print out the right charges
               dip(:)=atoms(1,:)*charges(1)+atoms(2,:)*charges(2)+atoms(3,:)*charges(3)
               ! MR: the above line looks like it provides correct results in eAngstrom for dipole! 
               pot = pot*0.0015946679     ! pot_nasa gives kcal/mol
               forces = forces * (-0.00084329756) ! pot_nasa gives V in kcal/mol/angstrom
               ! do not compute the virial term
            ELSEIF (vstyle == 9) THEN
               IF (nat /= 3) THEN
                  WRITE(*,*) "Expecting 3 atoms for LEPS Model 1  potential, A B C "
                  STOP "ENDED"
               END IF
               CALL LEPS_M1(3, atoms, pot, forces)
            ELSEIF (vstyle == 10) THEN
               IF (nat /= 3) THEN
                  WRITE(*,*) "Expecting 4 atoms for LEPS Model 2  potential, A B C D n"
                  STOP "ENDED"
               END IF
               CALL LEPS_M2(4, atoms, pot, forces)
               
            ELSEIF (vstyle == 20) THEN ! eckart potential.
               CALL geteckart(nat,vpars(1), vpars(2), vpars(3),vpars(4), atoms, pot, forces)
            ELSEIF (vstyle == 26) THEN ! harmonic_bath.
               CALL get_harmonic_bath(nat,vpars(1),vpars(2),vpars(3),vpars(4),vpars(5),vpars(6),atoms, pot, forces)
            ELSEIF (vstyle == 27) THEN ! meanfield_bath.
               CALL get_meanfield_harmonic_bath(nat,vpars(1),vpars(2),vpars(3),vpars(4),atoms, pot, forces,friction)
            ELSEIF (vstyle == 23) THEN ! MB.
               IF (nat/=1) THEN
                  WRITE(*,*) "Expecting 1 atom for MB"
                  STOP "ENDED"
               ENDIF
               !atoms = atoms*0.52917721d0  !Change to angstrom
               CALL get_MB(nat,vpars(1), atoms, pot, forces)
            ELSEIF (vstyle == 25) THEN ! qQ
               CALL getdoublewell(nat, atoms, pot, forces)
               CALL dw_friction(nat, atoms, friction)

            ELSEIF (vstyle == 24) THEN ! qQ
               CALL getdoublewell_1D(nat, atoms, pot, forces)
               CALL dw1d_friction(nat, atoms, friction)
               CALL dw1d_dipole(nat, atoms, dip)

            ELSE
               IF ((allocated(n_list) .neqv. .true.)) THEN
                  IF (verbose > 0) WRITE(*,*) " Allocating neighbour lists."
                  ALLOCATE(n_list(nat*(nat-1)/2))
                  ALLOCATE(index_list(nat))
                  ALLOCATE(last_atoms(nat,3))
                  last_atoms = 0.0d0
                  CALL nearest_neighbours(rn, nat, atoms, cell_h, cell_ih, index_list, n_list)
                  last_atoms = atoms
                  init_volume = volume
                  init_rc = rc
               ENDIF

               ! Checking to see if we need to re-calculate the neighbour list
               rc = init_rc*(volume/init_volume)**(1.0/3.0)
               DO i = 1, nat
                  CALL separation(cell_h, cell_ih, atoms(i,:), last_atoms(i,:), displacement)
                  ! Note that displacement is the square of the distance moved by atom i since the last time the neighbour list was created.
                  IF (4*displacement > (rn-rc)*(rn-rc)) THEN
                     IF (verbose > 0) WRITE(*,*) " Recalculating neighbour lists"
                     CALL nearest_neighbours(rn, nat, atoms, cell_h, cell_ih, index_list, n_list)
                     last_atoms = atoms
                     rn = 1.2*rc
                     EXIT
                  ENDIF
               ENDDO

               IF (vstyle == 1) THEN
                  CALL LJ_getall(rc, sigma, eps, nat, atoms, cell_h, cell_ih, index_list, n_list, pot, forces, virial)
               ELSEIF (vstyle == 2) THEN
                  CALL SG_getall(rc, nat, atoms, cell_h, cell_ih, index_list, n_list, pot, forces, virial)
               ELSEIF (vstyle == 22) THEN ! ljpolymer potential.
                  CALL ljpolymer_getall(n_monomer,rc,sigma,eps,stiffness,nat,atoms,cell_h,cell_ih,index_list,n_list,pot,forces,virial)
               ENDIF
               IF (verbose > 0) WRITE(*,*) " Calculated energy is ", pot
            ENDIF
            hasdata = .true. ! Signal that we have data ready to be passed back to the wrapper
         ELSEIF (trim(header) == "GETFORCE") THEN  ! The driver calculation is finished, it's time to send the results back to the wrapper

            ! Data must be re-formatted (and units converted) in the units and shapes used in the wrapper
            DO i = 1, nat
               msgbuffer(3*(i-1)+1:3*i) = forces(i,:)
            ENDDO
            virial = transpose(virial)

            CALL writebuffer(socket,"FORCEREADY  ",MSGLEN)
            IF (verbose > 1) WRITE(*,*) "    !write!=> ", "FORCEREADY  "
            CALL writebuffer(socket,pot)  ! Writing the potential
            IF (verbose > 1) WRITE(*,*) "    !write!=> pot: ", pot
            CALL writebuffer(socket,nat)  ! Writing the number of atoms
            IF (verbose > 1) WRITE(*,*) "    !write!=> nat:", nat
            CALL writebuffer(socket,msgbuffer,3*nat) ! Writing the forces
            IF (verbose > 1) WRITE(*,*) "    !write!=> forces:", msgbuffer
            CALL writebuffer(socket,reshape(virial,(/9/)),9)  ! Writing the virial tensor, NOT divided by the volume
            IF (verbose > 1) WRITE(*,*) "    !write!=> strss: ", reshape(virial,(/9/))

 125  format(es21.14,a,es21.14,a,es21.14,a,es21.14,a,es21.14,a,es21.14,a)
 126  format(es21.14,a,es21.14,a,es21.14,a,es21.14,a,es21.14,a)

            IF (vstyle == 27) THEN ! returns meanfield friction
                WRITE(initbuffer,'(a)') "{"
                WRITE(32,'(a)') '{'
                WRITE(string,'(a)') '"friction": ['
                WRITE(32,'(a)') '"friction": ['

                string2 = TRIM(initbuffer) // TRIM(string)
                initbuffer = TRIM(string2)
                DO i=1,3*nat
                    IF(i/=3*nat) THEN
                        WRITE(string,125) ( friction(i,j), "," , j=1,3*nat)
                        WRITE(32,125) ( friction(i,j), "," , j=1,3*nat)
                    ELSE
                        WRITE(string,126) ( friction(i,j), "," , j=1,3*nat-1)
                        WRITE(string2,'(es21.14)') friction(i,3*nat)
                        string3 = TRIM(string) // TRIM(string2)
                        string = string3
                        WRITE(32,126) ( friction(i,j), "," , j=1,3*nat-1)
                        WRITE(32,'(es21.14)') friction(i,3*nat)
                    ENDIF
                    string2 = TRIM(initbuffer) // TRIM(string)
                    initbuffer = TRIM(string2)
                END DO
                string =  TRIM(initbuffer) // ']}'
                initbuffer = TRIM(string)
                WRITE(32,'(a)') "]"
                WRITE(32,'(a)') "}"

                cbuf = LEN_TRIM(initbuffer)
                CALL writebuffer(socket,cbuf)

                IF (verbose > 1) WRITE(*,*) "!write!=> extra_length:", cbuf
                CALL writebuffer(socket,initbuffer,cbuf)
                IF (verbose > 1) WRITE(*,*) "    !write!=> extra: ",  initbuffer

            ELSEIF (vstyle==24 .or. vstyle==25) THEN ! returns fantasy friction
                WRITE(initbuffer,'(a)') "{"
                WRITE(string, '(a,3x,f15.8,a,f15.8,a,f15.8,&
     &          3x,a)') '"dipole": [',dip(1),",",dip(2),",",dip(3),"],"
                string2 = TRIM(initbuffer) // TRIM(string)
                initbuffer = TRIM(string2)

                WRITE(string,'(a)') '"friction": ['
                string2 = TRIM(initbuffer) // TRIM(string)
                initbuffer = TRIM(string2)
                DO i=1,3*nat
                    WRITE(string,'("[ ",*(f15.8,","))') friction(i,:)
                    length = LEN_TRIM(string)
                    trimmed = TRIM(string)
                    IF(i==3*nat) THEN
                        string = TRIM(trimmed(:length-1)) // "]"
                    ELSE
                        string = TRIM(trimmed(:length-1)) // "],"
                    ENDIF
                    string2 = TRIM(initbuffer) // TRIM(string)
                    initbuffer = TRIM(string2)
                END DO
                string =  TRIM(initbuffer) // ']}'
                initbuffer = TRIM(string)
                cbuf = LEN_TRIM(initbuffer)
                CALL writebuffer(socket,cbuf) ! Writes back the fantasy friction
                IF (verbose > 1) WRITE(*,*) "!write!=> extra_length:", &
     &          cbuf
                CALL writebuffer(socket,initbuffer,cbuf)
                IF (verbose > 1) WRITE(*,*) "    !write!=> extra: ",  &
     &          initbuffer
            ELSEIF (vstyle==5 .or. vstyle==6 .or. vstyle==8) THEN ! returns the dipole through initbuffer
               WRITE(initbuffer, '(a,3x,f15.8,a,f15.8,a,f15.8, &
     &         3x,a)') '{"dipole": [',dip(1),",",dip(2),",",dip(3),"]}"
               cbuf = LEN_TRIM(initbuffer)
               CALL writebuffer(socket,cbuf) ! Writes back the molecular dipole
               IF (verbose > 1) WRITE(*,*)  &
     &         "    !write!=> extra_length: ", cbuf
               CALL writebuffer(socket,initbuffer,cbuf)
               IF (verbose > 1) WRITE(*,*) "    !write!=> extra: ", &
     &         initbuffer
            ELSE
               cbuf = 1 ! Size of the "extras" string
               CALL writebuffer(socket,cbuf) ! This would write out the "extras" string, but in this case we only use a dummy string.
               IF (verbose > 1) WRITE(*,*)  &
     &         "    !write!=> extra_length: ", cbuf
               CALL writebuffer(socket,' ',1)
               IF (verbose > 1) WRITE(*,*)  &
     &         "    !write!=> extra: empty"
            ENDIF
            hasdata = .false.
         ELSE
            WRITE(*,*) " Unexpected header ", header
            STOP "ENDED"
         ENDIF
      ENDDO
      IF (nat > 0) DEALLOCATE(atoms, forces, msgbuffer, friction)
 
    CONTAINS
      SUBROUTINE helpmessage
         ! Help banner
         WRITE(*,*) " SYNTAX: driver.x [-u] -h hostname -p port -m [dummy|gas|lj|sg|harm|harm3d|morse|zundel|qtip4pf|pswater|lepsm1|lepsm2|qtip4p-efield|eckart|ch4hcbe|ljpolymer|..."
         WRITE(*,*) "...|MB|doublewell|doublewell_1D|harmonic_bath|meanfield_bath]"
         WRITE(*,*) "         -o 'comma_separated_parameters' [-v] "
         WRITE(*,*) ""
         WRITE(*,*) " For LJ potential use -o sigma,epsilon,cutoff "
         WRITE(*,*) " For SG potential use -o cutoff "
         WRITE(*,*) " For 1D/3D harmonic oscillator use -o k "
         WRITE(*,*) " For 1D morse oscillator use -o r0,D,a"
         WRITE(*,*) " For qtip4pf-efield use -o Ex,Ey,Ez with Ei in V/nm"         
         WRITE(*,*) " For ljpolymer use -o n_monomer,sigma,epsilon,cutoff "
         WRITE(*,*) " For the ideal gas, qtip4pf, zundel, ch4hcbe, nasa, doublewell or doublewell_1D no options are needed! "
       END SUBROUTINE helpmessage

   END PROGRAM<|MERGE_RESOLUTION|>--- conflicted
+++ resolved
@@ -52,11 +52,7 @@
       LOGICAL :: isinit=.false., hasdata=.false.
       INTEGER cbuf, rid, length
       CHARACTER(LEN=4096) :: initbuffer      ! it's unlikely a string this large will ever be passed...
-<<<<<<< HEAD
-      CHARACTER(LEN=4096) :: string,string2,string3  ! it's unlikely a string this large will ever be passed...
-=======
-      CHARACTER(LEN=4096) :: string,string2,trimmed  ! it's unlikely a string this large will ever be passed...
->>>>>>> cf4419b5
+      CHARACTER(LEN=4096) :: string,string2,string3,trimmed  ! it's unlikely a string this large will ever be passed...
       DOUBLE PRECISION, ALLOCATABLE :: msgbuffer(:)
       
       ! PARAMETERS OF THE SYSTEM (CELL, ATOM POSITIONS, ...)
@@ -169,11 +165,7 @@
                   vstyle = 99 ! returns non-zero but otherwise meaningless values
                ELSE
                   WRITE(*,*) " Unrecognized potential type ", trim(cmdbuffer)
-<<<<<<< HEAD
                   WRITE(*,*) " Use -m [duymmy|gas|lj|sg|harm|harm3d|morse|zundel|qtip4pf|pswater|lepsm1|lepsm2|qtip4pf-efield|eckart|ch4hcbe|ljpolymer|MB|doublewell|doublewell_1D|harmonic_bath|meanfield_bath] "
-=======
-                  WRITE(*,*) " Use -m [dummy|gas|lj|sg|harm|harm3d|morse|zundel|qtip4pf|pswater|lepsm1|lepsm2|qtip4pf-efield|eckart|ch4hcbe|ljpolymer|MB|doublewell|doublewell_1D] "
->>>>>>> cf4419b5
                   STOP "ENDED"
                ENDIF
             ELSEIF (ccmd == 4) THEN
@@ -765,7 +757,6 @@
      &          3x,a)') '"dipole": [',dip(1),",",dip(2),",",dip(3),"],"
                 string2 = TRIM(initbuffer) // TRIM(string)
                 initbuffer = TRIM(string2)
-
                 WRITE(string,'(a)') '"friction": ['
                 string2 = TRIM(initbuffer) // TRIM(string)
                 initbuffer = TRIM(string2)
