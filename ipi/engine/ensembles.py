"""Contains the classes that deal with the different dynamics required in
different types of ensembles.

Holds the algorithms required for normal mode propagators, and the objects to
do the constant temperature and pressure algorithms. Also calculates the
appropriate conserved energy quantity for the ensemble of choice.
"""

# This file is part of i-PI.
# i-PI Copyright (C) 2014-2015 i-PI developers
# See the "licenses" directory for full license information.


import time

import numpy as np

from ipi.utils.depend import *
from ipi.utils.softexit import softexit
from ipi.utils.io import read_file
from ipi.utils.io.inputs.io_xml import xml_parse_file
from ipi.utils.units import unit_to_internal, Constants
from ipi.engine.thermostats import *
from ipi.engine.barostats import *
from ipi.engine.motion.alchemy import *
from ipi.engine.forces import Forces, ScaledForceComponent


__all__ = ['Ensemble', 'ensemble_swap']

# IMPORTANT - THIS MUST BE KEPT UP-TO-DATE WHEN THE ENSEMBLE CLASS IS CHANGED


def ensemble_swap(ens1, ens2):
    """ Swaps the definitions of the two ensembles, by
    exchanging all of the inner properties. """

    if ens1.temp != ens2.temp:
        ens1.temp, ens2.temp = ens2.temp, ens1.temp
    if ens1.pext != ens2.pext:
        ens1.pext, ens2.pext = ens2.pext, ens1.pext
    if len(ens1.bweights) != len(ens2.bweights):
        raise ValueError("Cannot exchange ensembles that have different numbers of bias components")
    if len(ens1.hweights) != len(ens2.hweights):
        raise ValueError("Cannot exchange ensembles that are described by different forces")
    if not np.array_equal(ens1.bweights, ens2.bweights):
        ens1.bweights, ens2.bweights = dstrip(ens2.bweights).copy(), dstrip(ens1.bweights).copy()
    if not np.array_equal(ens1.hweights, ens2.hweights):
        ens1.hweights, ens2.hweights = dstrip(ens2.hweights).copy(), dstrip(ens1.hweights).copy()


class Ensemble(dobject):

    """Base ensemble class.

    Defines the thermodynamic state of the system.

    Depend objects:
        temp: The system's temperature.
        pext: The systems's pressure
        stressext: The system's stress tensor
        bias: Explicit bias forces
    """

    def __init__(self, eens=0.0, econs=0.0, temp=None, pext=None, stressext=None, bcomponents=None, bweights=None, hweights=None, time=0.0):
        """Initialises Ensemble.

        Args:
            temp: The temperature.
            fixcom: An optional boolean which decides whether the centre of mass
                motion will be constrained or not. Defaults to False.
        """
        dself = dd(self)

        dself.temp = depend_value(name='temp')
        if temp is not None:
            self.temp = temp
        else:
            self.temp = -1.0

        dself.stressext = depend_array(name='stressext',
                                       value=np.zeros((3, 3), float))
        if stressext is not None:
            self.stressext = np.reshape(np.asarray(stressext), (3, 3))
        else:
            self.stressext = -1.0

        dself.pext = depend_value(name='pext')
        if pext is not None:
            self.pext = pext
        else:
            self.pext = -1.0

        dself.eens = depend_value(name='eens')
        if eens is not None:
            self.eens = eens
        else:
            self.eens = 0.0

        # the bias force contains two bits: explicit biases (that are meant to represent non-physical external biasing potentials)
        # and hamiltonian weights (that will act by scaling different physical components of the force). Both are bound as components
        # of the "bias force" evaluator, but their meaning (and the wiring further down in bind()) differ.

        # these are the additional bias components
        if bcomponents is None:
            bcomponents = []
        self.bcomp = bcomponents
        self.bias = Forces()

        # and their weights
        if bweights is None or len(bweights) == 0:
            bweights = np.ones(len(self.bcomp))

        dself.bweights = depend_array(name="bweights", value=np.asarray(bweights))

        # weights of the Hamiltonian scaling
        if hweights is None:
            hweights = np.ones(0)
        self.hweights = np.asarray(hweights)

<<<<<<< HEAD
    def copy(self):
        return Ensemble(self.eens, 0.0, self.temp, self.pext, dstrip(self.stressext).copy()) # necessary for Al6xxx-kmc
=======

        # Internal time counter
        dd(self).time = depend_value(name='time')
        self.time = time

>>>>>>> 79d08eb3

    def bind(self, beads, nm, cell, bforce, fflist, elist=[], xlpot=[], xlkin=[]):
        self.beads = beads
        self.cell = cell
        self.forces = bforce
        self.nm = nm
        dself = dd(self)
        dself.econs = depend_value(name='econs', func=self.get_econs)

        # this binds just the explicit bias forces
        self.bias.bind(self.beads, self.cell, self.bcomp, fflist)

        dself.econs = depend_value(name='econs', func=self.get_econs)
        # dependencies of the conserved quantity
        dself.econs.add_dependency(dd(self.nm).kin)
        dself.econs.add_dependency(dd(self.forces).pot)
        dself.econs.add_dependency(dd(self.bias).pot)
        dself.econs.add_dependency(dd(self.nm).vspring)
        dself.econs.add_dependency(dself.eens)

        # pipes the weights to the list of weight vectors
        i = 0
        for fc in self.bias.mforces:
            if fc.weight != 1:
                warning("The weight given to forces used in an ensemble bias are given a weight determined by bias_weight")
            dpipe(dself.bweights, dd(fc).weight, i)
            i += 1

        # add Hamiltonian REM bias components
        if len(self.hweights) == 0:
            self.hweights = np.ones(len(self.forces.mforces))

        dself.hweights = depend_array(name="hweights", value=np.asarray(self.hweights))

        # we use ScaledForceComponents to replicate the physical forces without (hopefully) them being actually recomputed
        for ic in xrange(len(self.forces.mforces)):
            sfc = ScaledForceComponent(self.forces.mforces[ic], 1.0)
            self.bias.add_component(self.forces.mbeads[ic], self.forces.mrpc[ic], sfc)
            dd(sfc).scaling._func = lambda i=ic: self.hweights[i] - 1
            dd(sfc).scaling.add_dependency(dself.hweights)

        self._elist = []

        for e in elist:
            self.add_econs(e)

        dself.lpens = depend_value(name='lpens', func=self.get_lpens,
                                   dependencies=[dself.temp])
        dself.lpens.add_dependency(dd(self.nm).kin)
        dself.lpens.add_dependency(dd(self.forces).pot)
        dself.lpens.add_dependency(dd(self.bias).pot)
        dself.lpens.add_dependency(dd(self.nm).vspring)

        # extended Lagrangian terms for the ensemble
        self._xlpot = []
        for p in xlpot:
            self.add_xlpot(p)

        self._xlkin = []
        for k in xlkin:
            self.add_xlkin(k)

    def add_econs(self, e):
        self._elist.append(e)
        dd(self).econs.add_dependency(e)

    def add_xlpot(self, p):
        self._xlpot.append(p)
        dd(self).lpens.add_dependency(p)

    def add_xlkin(self, k):
        self._xlkin.append(k)
        dd(self).lpens.add_dependency(k)

    def get_econs(self):
        """Calculates the conserved energy quantity for constant energy
        ensembles.
        """

        eham = self.nm.vspring + self.nm.kin + self.forces.pot

        eham += self.bias.pot   # bias

        for e in self._elist:
            eham += e.get()

        return eham + self.eens

    def get_lpens(self):
        """Returns the ensemble probability (modulo the partition function)
        for the ensemble.
        """

        lpens = (self.forces.pot + self.bias.pot + self.nm.kin + self.nm.vspring);

        # inlcude terms associated with an extended Lagrangian integrator of some sort
        for p in self._xlpot:
            lpens += p.get()
        for k in self._xlkin:
            lpens += k.get()

        lpens *= -1.0 / (Constants.kb * self.temp * self.beads.nbeads)
        return lpens<|MERGE_RESOLUTION|>--- conflicted
+++ resolved
@@ -118,16 +118,13 @@
             hweights = np.ones(0)
         self.hweights = np.asarray(hweights)
 
-<<<<<<< HEAD
-    def copy(self):
-        return Ensemble(self.eens, 0.0, self.temp, self.pext, dstrip(self.stressext).copy()) # necessary for Al6xxx-kmc
-=======
 
         # Internal time counter
         dd(self).time = depend_value(name='time')
         self.time = time
 
->>>>>>> 79d08eb3
+    def copy(self):
+        return Ensemble(self.eens, 0.0, self.temp, self.pext, dstrip(self.stressext).copy(), self.time) # necessary for Al6xxx-kmc
 
     def bind(self, beads, nm, cell, bforce, fflist, elist=[], xlpot=[], xlkin=[]):
         self.beads = beads
