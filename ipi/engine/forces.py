"""Contains the classes that evaluate forces on PI beads.

This contains both the class that gets the force acting on the beads,
and the class to compute individual components -- in case one wants to
use multiple force providers to get e.g. bonded and non-bonded interactions.
It is an extra layer between the dynamics (that only cares about TOTAL force)
and the driver (that only cares about a single bead).
"""

# This file is part of i-PI.
# i-PI Copyright (C) 2014-2015 i-PI developers
# See the "licenses" directory for full license information.


import time
import sys
import threading
from copy import deepcopy

import numpy as np

from ipi.utils.softexit import softexit
from ipi.utils.messages import verbosity, warning, info
from ipi.utils.depend import *
from ipi.utils.nmtransform import nm_rescale
from ipi.engine.beads import Beads


__all__ = ["Forces", "ForceComponent"]


fbuid = 0


class ForceBead:

    """Base force helper class.

    This is the object that computes forces for a single bead. This is the last
    layer before calling a forcefield object.

    Attributes:
       atoms: An Atoms object containing all the atom positions.
       cell: A Cell object containing the system box.
       ff: A forcefield object which can calculate the potential, virial
          and forces given an unit cell and atom positions of one replica
          of the system.
       uid: A unique id number identifying each of the different bead's
          forcefields.
       request: A dictionary containing information about the currently
          running job.
       _threadlock: Python handle used to lock the thread used to run the
          communication with the client code.
       _getallcount: An integer giving how many times the getall function has
          been called.

    Depend objects:
       ufvx: A list of the form [pot, f, vir, extra]. These quantities are calculated
          all at one time by the driver, so are collected together. Each separate
          object is then taken from the list. Depends on the atom positions and
          the system box.
       extra: A string containing some formatted output returned by the client. Depends on ufvx.
       pot: A float giving the potential energy of the system. Depends on ufvx.
       f: An array containing all the components of the force. Depends on ufvx.
       fx: A slice of f containing only the x components of the forces.
       fy: A slice of f containing only the y components of the forces.
       fz: A slice of f containing only the z components of the forces.
       vir: An array containing the components of the virial tensor in upper
          triangular form, not divided by the volume. Depends on ufvx.
       request: a handle to the request that has been filed by the FF object
    """

    def __init__(self):
        """Initialises ForceBead."""

        # ufvx is a list [ u, f, vir, extra ]  which stores the results of the force calculation
        self._ufvx = depend_value(name="ufvx", func=self.get_all)
        self._threadlock = threading.Lock()
        self.request = None
        self._getallcount = 0

    def bind(self, atoms, cell, ff, output_maker):
        """Binds atoms, cell and a forcefield template to the ForceBead object.

        Args:
           atoms: The Atoms object from which the atom positions are taken.
           cell: The Cell object from which the system box is taken.
           ff: A forcefield object which can calculate the potential, virial
              and forces given an unit cell and atom positions of one replica
              of the system.
        """

        global fbuid  # assign a unique identifier to each forcebead object
        with self._threadlock:
            self.uid = fbuid
            fbuid += 1

        # stores a reference to the atoms and cell we are computing forces for
        self.atoms = atoms
        self.cell = cell
        self.ff = ff

        # ufvx depends on the atomic positions and on the cell
        self._ufvx.add_dependency(self.atoms._q)
        self._ufvx.add_dependency(self.cell._h)

        # potential and virial are to be extracted very simply from ufvx
        self._pot = depend_value(
            name="pot", func=self.get_pot, dependencies=[self._ufvx]
        )

        self._vir = depend_array(
            name="vir",
            value=np.zeros((3, 3), float),
            func=self.get_vir,
            dependencies=[self._ufvx],
        )

        # NB: the force requires a bit more work, to define shortcuts to xyz
        # slices without calculating the force at this point.
        fbase = np.zeros(atoms.natoms * 3, float)
        self._f = depend_array(
            name="f", value=fbase, func=self.get_f, dependencies=[self._ufvx]
        )

        self._extra = depend_value(
            name="extra", func=self.get_extra, dependencies=[self._ufvx]
        )

        self._fx = depend_array(name="fx", value=fbase[0 : 3 * atoms.natoms : 3])
        self._fy = depend_array(name="fy", value=fbase[1 : 3 * atoms.natoms : 3])
        self._fz = depend_array(name="fz", value=fbase[2 : 3 * atoms.natoms : 3])
        dcopy(self._f, self._fx)
        dcopy(self._f, self._fy)
        dcopy(self._f, self._fz)

    def queue(self):
        """Sends the job to the interface queue directly.

        Allows the ForceBead object to ask for the ufvx list of each replica
        directly without going through the get_all function. This allows
        all the jobs to be sent at once, allowing them to be parallelized.
        """

        with self._threadlock:
            if self.request is None and self._ufvx.tainted():
                self.request = self.ff.queue(self.atoms, self.cell, reqid=self.uid)

    def get_all(self):
        """Driver routine.

        When one of the force, potential or virial are called, this sends the
        atoms and cell to the client code, requesting that it calculates the
        potential, forces and virial tensor. This then waits until the
        driver is finished, and then returns the ufvx list.

        Returns:
           A list of the form [potential, force, virial, extra].
        """

        # because we thread over many systems and outputs, we might get called
        # more than once. keep track of how many times we are called so we
        # can make sure to wait until the last call has returned before we release
        with self._threadlock:
            self._getallcount += 1

        # this is converting the distribution library requests into [ u, f, v ]  lists
        # t_start = time.time()
        if self.request is None:
            self.request = self.queue()

        # sleeps until the request has been evaluated
        request = self.request
        latency = self.ff.latency
        while request["status"] != "Done":
            if request["status"] == "Exit" or softexit.triggered:
                # now, this is tricky. we are stuck here and we cannot return meaningful results.
                # if we return, we may as well output wrong numbers, or mess up things.
                # so we can only call soft-exit and wait until that is done. then kill the thread
                # we are in.
                softexit.trigger(
                    message=" @ FORCES : cannot return so will die off here"
                )
                while softexit.exiting:
                    time.sleep(latency)
                sys.exit()
            time.sleep(latency)

        # print diagnostics about the elapsed time
        info(
            "# forcefield %s evaluated in %f (queue) and %f (dispatched) sec."
            % (
                self.ff.name,
                request["t_finished"] - request["t_queued"],
                request["t_finished"] - request["t_dispatched"],
            ),
            verbosity.debug,
        )

        # data has been collected, so the request can be released and a slot
        # freed up for new calculations
        result = request["result"]

        # reduce the reservation count (and wait for all calls to return)
        with self._threadlock:
            self._getallcount -= 1

        # releases just once, but wait for all requests to be complete
        if self._getallcount == 0:
            self.ff.release(request)
            self.request = None
        else:
            while self._getallcount > 0:
                time.sleep(latency)

        return result

    def get_pot(self):
        """Calls get_all routine of forcefield to update the potential.

        Returns:
           Potential energy.
        """

        return self.ufvx[0]

    def get_f(self):
        """Calls get_all routine of forcefield to update the force.

        Returns:
           An array containing all the components of the force.
        """

        return dstrip(self.ufvx[1])

    def get_vir(self):
        """Calls get_all routine of forcefield to update the virial.

        Returns:
           An array containing the virial in upper triangular form, not divided
           by the volume.
        """

        vir = dstrip(self.ufvx[2])
        vir[1, 0] = 0.0
        vir[2, 0:2] = 0.0
        return vir

    def get_extra(self):
        """Calls get_all routine of forcefield to update the extras string.

        Returns:
           A string containing all formatted additional output that the
           client might have produced.
        """

        return self.ufvx[3]


dproperties(ForceBead, ["ufvx", "pot", "vir", "f", "extra", "fx", "fy", "fz"])


class ForceComponent:
    """Computes one component (e.g. bonded interactions) of the force.

    Deals with splitting the bead representation into
    separate replicas, and collecting the data from each replica.

    Attributes:
       natoms: An integer giving the number of atoms.
       nbeads: An integer giving the number of beads.
       name: The name of the forcefield.
       _forces: A list of the forcefield objects for all the replicas.
       weight: A float that will be used to weight the contribution of this
          forcefield to the total force.
       mts_weights: A list of floats that will be used to weight the
          contribution of this forcefield at each level of a MTS scheme
       ffield: A model to be used to create the forcefield objects for all
          the replicas of the system.

    Depend objects:
       f: An array containing the components of the force. Depends on each
          replica's ufvx list.
       pots: A list containing the potential energy for each system replica.
          Depends on each replica's ufvx list.
       virs: A list containing the virial tensor for each system replica.
          Depends on each replica's ufvx list.
       pot: The sum of the potential energy of the replicas.
       vir: The sum of the virial tensor of the replicas.
       extras: Strings containing some formatted output returned by the client.
          Depends on each replica's ufvx list.
    """

    def __init__(
        self,
        ffield,
        nbeads=0,
        weight=1.0,
        name="",
        mts_weights=None,
        force_extras=None,
        epsilon=-0.001,
    ):
        """Initializes ForceComponent

        Args:
           ffield: A model to be used to create the forcefield objects for all
              the replicas of the system.
           nbeads: The number of replicas.
           weight: A relative weight to be given to the values obtained with this
              forcefield. When the contribution of all the forcefields is
              combined to give a total force, the contribution of this forcefield
              will be weighted by this factor. The combination is a weighted sum.
           name: The name of the forcefield.
           mts_weights: Weight of forcefield at each mts level.
           force_extras: A list of properties that should be treated as physical quantities,
              converted to numpy arrays and treated with ring polymer contraction. If
              different force components have this field, they will also be summed with
              the respective weight like a forces object.
        """

        self.ffield = ffield
        self.name = name
        self.nbeads = nbeads
        self._weight = depend_value(name="weight", value=weight)
        if mts_weights is None:
            self.mts_weights = np.asarray([])
        else:
            self.mts_weights = np.asarray(mts_weights)
        if force_extras is None:
            self.force_extras = []
        else:
            self.force_extras = force_extras
        self.epsilon = epsilon

    def bind(self, beads, cell, fflist, output_maker):
        """Binds beads, cell and force to the forcefield.

        Takes the beads, cell objects and makes them members of the forcefield.
        Also takes the force object and copies it once for each replica of the
        system, then binds each replica to one of the copies so that the force
        calculation can be parallelized. Creates the objects that will
        hold the data that the driver returns and the dependency network.

        Args:
           beads: Beads object from which the bead positions are taken.
           cell: Cell object from which the system box is taken.
           fflist: A list of forcefield objects to use to calculate the potential,
              forces and virial for each replica.
        """

        # stores a copy of the number of atoms and of beads
        self.natoms = beads.natoms
        if self.nbeads != beads.nbeads:
            raise ValueError(
                "Binding together a Beads and a ForceBeads objects with different numbers of beads"
            )

        # creates an array of force objects, which are bound to the beads
        # and the cell
        if self.ffield not in fflist:
            raise ValueError(
                "Force component name '"
                + self.ffield
                + "' is not in the forcefields list"
            )

        self.ff = fflist[self.ffield]

        self._forces = []
        self.beads = beads
        for b in range(self.nbeads):
            new_force = ForceBead()
            new_force.bind(beads[b], cell, self.ff, output_maker=output_maker)
            self._forces.append(new_force)

        # f is a big array which assembles the forces on individual beads
        self._f = depend_array(
            name="f",
            value=np.zeros((self.nbeads, 3 * self.natoms)),
            func=self.f_gather,
            dependencies=[self._forces[b]._f for b in range(self.nbeads)],
        )

        # collection of pots, virs and extras from individual beads
        self._pots = depend_array(
            name="pots",
            value=np.zeros(self.nbeads, float),
            func=self.pot_gather,
            dependencies=[self._forces[b]._pot for b in range(self.nbeads)],
        )
        self._virs = depend_array(
            name="virs",
            value=np.zeros((self.nbeads, 3, 3), float),
            func=self.vir_gather,
            dependencies=[self._forces[b]._vir for b in range(self.nbeads)],
        )
        self._extras = depend_value(
            name="extras",
            value=np.zeros(self.nbeads, float),
            func=self.extra_gather,
            dependencies=[self._forces[b]._extra for b in range(self.nbeads)],
        )

        # total potential and total virial
        self._pot = depend_value(
            name="pot", func=(lambda: self.pots.sum()), dependencies=[self._pots]
        )
        self._vir = depend_array(
            name="vir",
            func=self.get_vir,
            value=np.zeros((3, 3)),
            dependencies=[self._virs],
        )

    def queue(self):
        """Submits all the required force calculations to the interface."""

        # this should be called in functions which access u,v,f for ALL the beads,
        # before accessing them. it is basically pre-queueing so that the
        # distributed-computing magic can work
        for b in range(self.nbeads):
            self._forces[b].queue()

    def pot_gather(self):
        """Obtains the potential energy for each replica.

        Returns:
           A list of the potential energy of each replica of the system.
        """

        self.queue()
        return np.array([b.pot for b in self._forces], float)

    def extra_gather(self):
        """Obtains the extra string information for each replica.

        Returns:
           A list of the extra dictionaries for each replica of the system.
        """

        self.queue()

        # converts a list of dictionaries to a dictionary of lists
        fc_extra = {}
        for e in self._forces[0].extra:
            fc_extra[e] = []

        for b in self._forces:
            for e in b.extra:
                if not e in fc_extra:
                    raise KeyError(
                        "Extras mismatch between beads in the same force component, key: "
                        + e
                    )
                fc_extra[e].append(b.extra[e])

        # force_extras should be numerical, thus can be converted to numpy arrays.
        # we enforce the type and numpy will raise an error if not.
        for e in self.force_extras:
            try:
                fc_extra[e] = np.asarray(fc_extra[e], dtype=float)
            except KeyError:
                raise KeyError(
                    "force_extras required "
                    + e
                    + " to promote, but was not found among extras "
                    + str(list(fc_extra.keys()))
                )
            except:
                raise Exception(
                    "force_extras has to be numerical to be treated as a physical quantity. It is not -- check the quantity that is being passed."
                )
        return fc_extra

    def vir_gather(self):
        """Obtains the virial for each replica.

        Returns:
           A list of the virial of each replica of the system.
        """

        self.queue()
        return np.array([b.vir for b in self._forces], float)

    def f_gather(self):
        """Obtains the force vector for each replica.

        Returns:
           An array with all the components of the force. Row i gives the force
           array for replica i of the system.
        """

        newf = np.zeros((self.nbeads, 3 * self.natoms), float)
        self.queue()
        for b in range(self.nbeads):
            newf[b] = dstrip(self._forces[b].f)

        return newf

    def get_vir(self):
        """Sums the virial of each replica.

        Not the actual system virial, as it has not been divided by either the
        number of beads or the cell volume.

        Returns:
            Virial sum.
        """

        vir = np.zeros((3, 3))
        for v in dstrip(self.virs):
            vir += v
        return vir


dproperties(ForceComponent, ["weight", "f", "pots", "pot", "virs", "vir", "extras"])


class ScaledForceComponent:
    def __init__(self, baseforce, scaling=1):
        self.bf = baseforce
        self.name = baseforce.name
        self.ffield = baseforce.ffield
        self._scaling = depend_value(name="scaling", value=scaling)
        self._f = depend_array(
            name="f",
            func=lambda: self.scaling * self.bf.f
            if self.scaling != 0
            else np.zeros((self.bf.nbeads, 3 * self.bf.natoms)),
            value=np.zeros((self.bf.nbeads, 3 * self.bf.natoms)),
            dependencies=[self.bf._f, self._scaling],
        )
        self._pots = depend_array(
            name="pots",
            func=self.get_pots,
            value=np.zeros(self.bf.nbeads),
            dependencies=[self.bf._pots, self._scaling],
        )
        self._virs = depend_array(
            name="virs",
            func=lambda: self.scaling * self.bf.virs,
            value=np.zeros((self.bf.nbeads, 3, 3)),
            dependencies=[self.bf._virs, self._scaling],
        )
        self._extras = depend_array(
            name="extras",
            func=lambda: self.bf.extras,
            value=np.zeros(self.bf.nbeads),
            dependencies=[self.bf._extras],
        )

        # total potential and total virial
        self._pot = depend_value(
            name="pot", func=(lambda: self.pots.sum()), dependencies=[self._pots]
        )
        self._vir = depend_array(
            name="vir",
            func=self.get_vir,
            value=np.zeros((3, 3)),
            dependencies=[self._virs],
        )

        # pipes weight from the force, since the scaling is applied on top of that
        self._weight = depend_value(name="weight", value=0)
        dpipe(self.bf._weight, self._weight)
        self.mts_weights = self.bf.mts_weights
        self.force_extras = self.bf.force_extras

    def get_pots(self):
        return (
            self.scaling * self.bf.pots
            if self.scaling != 0
            else np.zeros(self.bf.nbeads)
        )

    def get_vir(self):
        """Sums the virial of each replica.

        Not the actual system virial, as it has not been divided by either the
        number of beads or the cell volume.

        Returns:
            Virial sum.
        """

        vir = np.zeros((3, 3))
        for v in dstrip(self.virs):
            vir += v
        return vir

    def queue(self):
        pass  # this should be taken care of when the force/potential/etc is accessed


dproperties(
    ScaledForceComponent,
    ["weight", "scaling", "f", "pots", "pot", "virs", "vir", "extras"],
)


class Forces:

    """Class that gathers all the forces together.
    Collects many forcefield instances and parallelizes getting the forces
    in a PIMD environment.

    Attributes:
       natoms: An integer giving the number of atoms.
       nbeads: An integer giving the number of beads.
       nforces: An integer giving the number of ForceBeads objects.
       mforces: A list of all the forcefield objects.
       mbeads: A list of all the beads objects. Some of these may be contracted
          ring polymers, with a smaller number of beads than of the simulation.
       mrpc: A list of the objects containing the functions required to
          contract the ring polymers of the different forcefields.

    Depend objects:
       f: An array containing the components of the force. Depends on each
          replica's ufvx list.
       pots: A list containing the potential energy for each system replica.
          Depends on each replica's ufvx list.
       virs: A list containing the virial tensor for each system replica.
          Depends on each replica's ufvx list.
       extras: A list containing the "extra" strings for each replica.
       pot: The sum of the potential energy of the replicas.
       vir: The sum of the virial tensor of the replicas.
    """

    def __init__(self):
        self.bound = False
        self.dforces = None
        self.dbeads = None
        self.dcell = None

    def add_component(self, nbeads, nrpc, nforces):
        self.mrpc.append(nrpc)
        self.mbeads.append(nbeads)
        self.mforces.append(nforces)
        self.nforces += 1
        self._f.add_dependency(nforces._f)
        self._pots.add_dependency(nforces._pots)
        self._virs.add_dependency(nforces._virs)
        self._extras.add_dependency(nforces._extras)

    def bind(self, beads, cell, fcomponents, fflist, open_paths, output_maker):
        """Binds beads, cell and forces to the forcefield.


        Args:
           beads: Beads object from which the bead positions are taken.
           cell: Cell object from which the system box is taken.
           fcomponents: A list of different objects for each force type.
              For example, if ring polymer contraction is being used,
              then there may be separate forces for the long and short
              range part of the potential.
           fflist: A list of forcefield objects to use to calculate the potential,
              forces and virial for each force type. To clarify: fcomponents are the
              names and parameters of forcefields that are active for a certain
              system. fflist contains the overall list of force providers,
              and one typically has just one per force kind.
        """

        self.natoms = beads.natoms
        self.nbeads = beads.nbeads
        self.beads = beads
        self.cell = cell
        self.bound = True
        self.nforces = len(fcomponents)
        self.fcomp = fcomponents
        self.ff = fflist
        self.open_paths = open_paths
        self.output_maker = output_maker

        # fflist should be a dictionary of forcefield objects
        self.mforces = []
        self.mbeads = []
        self.mrpc = []

        # a "function factory" to generate functions to automatically update
        # contracted paths
        def make_rpc(rpc, beads):
            return lambda: rpc.b1tob2(dstrip(beads.q))

        # creates new force objects, possibly acting on contracted path
        # representations. note that this new object is always created even if no contraction is required.
        for fc in self.fcomp:
            # creates an automatically-updated contracted beads object
            newb = fc.nbeads
            # if the number of beads for this force component is unspecified,
            # assume full force evaluation
            if newb == 0 or newb > beads.nbeads:
                newb = beads.nbeads
            newforce = ForceComponent(
                ffield=fc.ffield,
                name=fc.name,
                nbeads=newb,
                weight=fc.weight,
                mts_weights=fc.mts_weights,
                force_extras=fc.force_extras,
                epsilon=fc.epsilon,
            )
            newbeads = Beads(beads.natoms, newb)
            newrpc = nm_rescale(beads.nbeads, newb, open_paths=self.open_paths)

            # the beads positions for this force components are obtained
            # automatically, when needed, as a contraction of the full beads
            newbeads._q._func = make_rpc(newrpc, beads)
            for b in newbeads:
                # must update also indirect access to the beads coordinates
                b._q._func = newbeads._q._func

            # makes newbeads.q depend from beads.q
            beads._q.add_dependant(newbeads._q)

            # now we create a new forcecomponent which is bound to newbeads!
            newforce.bind(newbeads, cell, fflist, output_maker=self.output_maker)

            # adds information we will later need to the appropriate lists.
            self.mbeads.append(newbeads)
            self.mforces.append(newforce)
            self.mrpc.append(newrpc)

        # now must expose an interface that gives overall forces
        self._f = depend_array(
            name="f",
            value=np.zeros((self.nbeads, 3 * self.natoms)),
            func=self.f_combine,
            dependencies=[ff._f for ff in self.mforces],
        )

        # collection of pots and virs from individual ff objects
        self._pots = depend_array(
            name="pots",
            value=np.zeros(self.nbeads, float),
            func=self.pot_combine,
            dependencies=[ff._pots for ff in self.mforces],
        )

        # must take care of the virials!
        self._virs = depend_array(
            name="virs",
            value=np.zeros((self.nbeads, 3, 3), float),
            func=self.vir_combine,
            dependencies=[ff._virs for ff in self.mforces],
        )

        self._extras = depend_value(
            name="extras",
            value=np.zeros(self.nbeads, float),
            func=self.extra_combine,
            dependencies=[ff._extras for ff in self.mforces],
        )

        # total potential and total virial
        self._pot = depend_value(
            name="pot", func=(lambda: self.pots.sum()), dependencies=[self._pots]
        )

        self._vir = depend_array(
            name="vir",
            func=self.get_vir,
            value=np.zeros((3, 3)),
            dependencies=[self._virs],
        )

        # SC forces and potential
        self._alpha = depend_value(name="alpha", value=0.0)

        # The number of MTS levels
        self._nmtslevels = depend_value(
            name="nmtslevels", value=0, func=self.get_nmtslevels
        )

        # This will be piped from normalmodes
        self._omegan2 = depend_value(name="omegan2", value=0)

        # The Suzuki-Chin difference potential
        self._potssc = depend_array(
            name="potssc",
            value=np.zeros(self.nbeads, float),
            dependencies=[
                self.beads._m,
                self._f,
                self._pots,
                self._alpha,
                self._omegan2,
            ],
            func=self.get_potssc,
        )

        self._potsc = depend_value(
            name="potsc", dependencies=[self._potssc], func=(lambda: self.potssc.sum())
        )

        # The coefficients of the physical and the |f|^2 terms
        self._coeffsc_part_1 = depend_array(
            name="coeffsc_part_1",
            value=np.zeros((self.nbeads, 1), float),
            func=self.get_coeffsc_part_1,
        )

        self._coeffsc_part_2 = depend_array(
            name="coeffsc_part_2",
            value=np.zeros((self.nbeads, 1), float),
            dependencies=[self._alpha, self._omegan2],
            func=self.get_coeffsc_part_2,
        )

        # A list that contains the high order component of the force and the virial
        self._fvir_4th_order = depend_value(
            name="fvir_4th_order",
            value=[None, None],
            dependencies=[self.beads._m, self._f, self._pots],
            func=self.fvir_4th_order_combine,
        )

        # The high order component of the Suzuki-Chin force.
        self._f_4th_order = depend_array(
            name="f_4th_order",
            value=np.zeros((self.nbeads, 3 * self.natoms), float),
            dependencies=[self._fvir_4th_order],
            func=(lambda: self.fvir_4th_order[0]),
        )

        self._fsc_part_1 = depend_array(
            name="fsc_part_1",
            value=np.zeros((self.nbeads, 3 * self.natoms), float),
            dependencies=[self._coeffsc_part_1, self._f],
            func=self.get_fsc_part_1,
        )

        self._fsc_part_2 = depend_array(
            name="fsc_part_2",
            value=np.zeros((self.nbeads, 3 * self.natoms), float),
            dependencies=[self._coeffsc_part_2, self._f_4th_order],
            func=self.get_fsc_part_2,
        )

        self._fsc = depend_array(
            name="fsc",
            value=np.zeros((self.nbeads, 3 * self.natoms), float),
            dependencies=[self._fsc_part_1, self._fsc_part_2],
            func=self.get_fsc,
        )

        # The high order component of the Suzuki-Chin virial.
        self._vir_4th_order = depend_array(
            name="vir_4th_order",
            value=np.zeros((self.nbeads, 3, 3), float),
            dependencies=[self._fvir_4th_order],
            func=(lambda: self.fvir_4th_order[1]),
        )

        self._virssc_part_1 = depend_array(
            name="virssc_part_1",
            value=np.zeros((self.nbeads, 3, 3), float),
            dependencies=[self._coeffsc_part_1, self._virs],
            func=self.get_virssc_part_1,
        )

        self._virssc_part_2 = depend_array(
            name="virssc_part_2",
            value=np.zeros((self.nbeads, 3, 3), float),
            dependencies=[self._coeffsc_part_2, self._vir_4th_order],
            func=self.get_virssc_part_2,
        )

        self._virssc = depend_array(
            name="virssc",
            value=np.zeros((self.nbeads, 3, 3), float),
            dependencies=[self._virssc_part_1, self._virssc_part_2],
            func=self.get_virssc,
        )

        self._virsc = depend_value(
            name="virsc",
            dependencies=[self._potssc],
            func=(lambda: np.sum(self.virssc, axis=0)),
        )

        # Add dependencies from the force weights, that are applied here when the total
        # force is assembled from its components

        for fc in self.mforces:
            self._f.add_dependency(fc._weight)
            self._pots.add_dependency(fc._weight)
            self._virs.add_dependency(fc._weight)

    def copy(self, beads=None, cell=None):
        """Returns a copy of this force object that can be used to compute forces,
        e.g. for use in internal loops of geometry optimizers, or for property
        calculation.

        Args:
           beads: Optionally, bind this to a different beads object than the one
              this Forces is currently bound
           cell: Optionally, bind this to a different cell object

        Returns: The copy of the Forces object
        """

        if not self.bound:
            raise ValueError("Cannot copy a forces object that has not yet been bound.")
        nforce = Forces()
        nbeads = beads
        if nbeads is None:
            nbeads = self.beads
        ncell = cell
        if cell is None:
            ncell = self.cell
        nforce.bind(
            nbeads, ncell, self.fcomp, self.ff, self.open_paths, self.output_maker
        )
        return nforce

    def transfer_forces(self, refforce):
        """Low-level function copying over the value of a second force object,
        triggering updates but un-tainting this force depends themselves.

        We have noted that in some corner cases it is necessary to copy only
        the values of updated forces rather than the full depend object, in order to
        avoid triggering a repeated call to the client code that is potentially
        very costly. This happens routinely in geometry relaxation routines, for example.
        """

        if len(self.mforces) != len(refforce.mforces):
            raise ValueError(
                "Cannot copy forces between objects with different numbers of components"
            )

        for k in range(len(self.mforces)):
            mreff = refforce.mforces[k]
            mself = self.mforces[k]
            if mreff.nbeads != mself.nbeads:
                raise ValueError(
                    "Cannot copy forces between objects with different numbers of beads for the "
                    + str(k)
                    + "th component"
                )

            # this is VERY subtle. beads in this force component are
            # obtained as a contraction, and so are computed automatically.
            # when we set the master q, these get marked as tainted.
            # then we copy the force value, and set the force as untainted.
            # next time we touch the master q, the tainting does not get
            # propagated, because the contracted q is already marked as tainted,
            # so the force does not get updated. we can fix this by copying
            # the value of the contracted bead, so that it's marked as NOT
            # tainted - it should not be as it's an internal of the force and
            # therefore get copied
            mself.beads._q.set(mreff.beads.q, manual=False)
            for b in range(mself.nbeads):
                mself._forces[b]._ufvx.set(
                    deepcopy(mreff._forces[b]._ufvx._value), manual=False
                )
                mself._forces[b]._ufvx.taint(taintme=False)

    def transfer_forces_manual(
        self, new_q, new_v, new_forces, new_extra=None, vir=np.zeros((3, 3))
    ):
        """Manual (and flexible) version of the transfer forces function.
        Instead of passing a force object, list with vectors are passed
        Expected shape and sizes:
          - new_q list of length equal to number of force type, containing the beads positions
          - new_v list of length equal to number of force type, containing the beads potential energy
          - new_f list of length equal to number of force type, containing the beads forces
          - new_extra list of length equal to number of force type, containing the beads extras.

        new_q, new_v, and new_f are list of floats or numpy arrays  while new_extra is a list dictionaries
        """
        msg = "Unconsistent dimensions inside transfer_forces_manual"
        assert len(self.mforces) == len(new_q), msg
        assert len(self.mforces) == len(new_v), msg
        assert len(self.mforces) == len(new_forces), msg
        if new_extra is None:
            new_extra = [{} for i in range(len(self.mforces))]
        for k in range(len(self.mforces)):
            mv = new_v[k]
            mf = new_forces[k]
            mq = new_q[k]
            mextra = new_extra[k]
            mself = self.mforces[k]

            assert mq.shape == mf.shape, msg
            assert mq.shape[0] == mv.shape[0], msg
            assert mself.nbeads == mv.shape[0], msg
            assert mself.nbeads == mq.shape[0], msg

            mself.beads._q.set(mq, manual=False)
            for b in range(mself.nbeads):
<<<<<<< HEAD
                ufvx = [mv[b], mf[b], vir, mxlist[b]]
                mself._forces[b]._ufvx.set(ufvx, manual=False)
                mself._forces[b]._ufvx.taint(taintme=False)
=======
                mx = {}
                for key in mextra.keys():
                    mx[key] = mextra[key][b]
                ufvx = [mv[b], mf[b], vir, mx]
                dfkbself = dd(mself._forces[b])
                dfkbself.ufvx.set(ufvx, manual=False)
                dfkbself.ufvx.taint(taintme=False)
>>>>>>> 813bbb10

    def run(self):
        """Makes the socket start looking for driver codes.

        Tells the interface code to start the thread that looks for
        connection from the driver codes in a loop. Until this point no
        jobs can be queued.
        """

        for ff in self.mforces:
            ff.run()

    def stop(self):
        """Makes the socket stop looking for driver codes.

        Tells the interface code to stop the thread that looks for
        connection from the driver codes in a loop. After this point no
        jobs can be queued.
        """

        for ff in self.mforces:
            ff.stop()

    def queue(self):
        """Submits all the required force calculations to the forcefields."""

        for ff in self.mforces:
            if ff.weight != 0:  # do not compute forces which have zero weight
                ff.queue()

    def get_vir(self):
        """Sums the virial of each forcefield.

        Not the actual system virial.

        Returns:
            Virial sum.
        """

        vir = np.zeros((3, 3))
        for v in dstrip(self.virs):
            vir += v
        return vir

    def pots_component(self, index, weighted=True):
        """Fetches the index^th component of the total potential."""
        if weighted:
            if self.mforces[index].weight != 0:
                return self.mforces[index].weight * self.mrpc[index].b2tob1(
                    self.mforces[index].pots
                )
            else:
                return 0
        else:
            return self.mrpc[index].b2tob1(self.mforces[index].pots)

    def forces_component(self, index, weighted=True):
        """Fetches the index^th component of the total force."""
        if weighted:
            if self.mforces[index].weight != 0:
                return self.mforces[index].weight * self.mrpc[index].b2tob1(
                    dstrip(self.mforces[index].f)
                )
            else:
                return np.zeros((self.nbeads, self.natoms * 3), float)
        else:
            return self.mrpc[index].b2tob1(dstrip(self.mforces[index].f))

    def extras_component(self, index):
        """Fetches extras that are computed for one specific force component."""

        if self.nbeads != self.mforces[index].nbeads:
            raise ValueError(
                "Cannot fetch extras for a component when using ring polymer contraction"
            )
        if self.mforces[index].weight == 0:
            raise ValueError(
                "Cannot fetch extras for a component that has not been computed because of zero weight"
            )
        return self.mforces[index].extras

    def queue_mts(self, level):
        """Submits all the required force calculations to the forcefields."""

        for ff in self.mforces:
            mts_weights = ff.mts_weights
            # forces with no MTS specification are applied at the outer level
            if (len(mts_weights) == 0 and level == 0) or (
                len(mts_weights) > level and mts_weights[level] != 0 and ff.weight != 0
            ):
                # do not queue forces which have zero weight
                ff.queue()

    def forces_mts(self, level):
        """Fetches ONLY the forces associated with a given MTS level."""

        self.queue_mts(level)
        fk = np.zeros((self.nbeads, 3 * self.natoms))
        mforces = self.mforces
        for index in range(len(mforces)):
            # forces with no MTS specification are applied at the outer level
            weight = dstrip(mforces[index].weight)
            mts_weights = mforces[index].mts_weights
            if (len(mts_weights) == 0 and level == 0) or (
                len(mts_weights) > level and mts_weights[level] != 0 and weight != 0
            ):
                fk += (
                    weight
                    * mts_weights[level]
                    * self.mrpc[index].b2tob1(dstrip(mforces[index].f))
                )
        return fk

    def forcesvirs_4th_order(self, index):
        """Fetches the 4th order |f^2| correction to the force vector and the virial associated with a given component."""

        # gives an error is number of beads is not even.
        if self.nbeads % 2 != 0:
            warning("ERROR: Suzuki-Chin factorization requires even number of beads!")
            exit()

        # calculates the finite displacement.
        fbase = dstrip(self.f)
        eps = self.mforces[index].epsilon
        foverm = np.sqrt(
            (fbase / self.beads.m3 * fbase / self.beads.m3).sum()
            / (self.nbeads * self.natoms)
        )
        if np.abs(foverm) > 1e-20:
            delta = np.abs(eps) / np.sqrt(
                (fbase / self.beads.m3 * fbase / self.beads.m3).sum()
                / (self.nbeads * self.natoms)
            )
        else:  # defaults to eps if otherwise we'd get an 1/0
            delta = np.abs(eps)
        dq = delta * fbase / self.beads.m3

        # stores the force component.
        fbase = self.mrpc[index].b2tob1(dstrip(self.mforces[index].f))
        mvirs = dstrip(self.mforces[index].virs)
        vbase = self.mrpc[index].b2tob1(mvirs)

        # uses a fwd difference if epsilon > 0.
        if self.mforces[index].epsilon > 0.0:
            # gives an error if RPC is used with a fwd difference.
            # The problem is that the finite difference is computed as [f(q + e.f) - f(q)].e^-1,
            # where f(q + e.f) is computed on a smaller rimg polymer of P / 2 beads which is made
            # by displacing the odd beads of the original ring polymer. Upon contraction,  it yields
            # a ring polymer that is different from the contracted one on which f(q) was computed.
            # This makes the FD incorrect. A fix could be to ALWAYS compute the odd and the even
            # beads on two different ring polymers of P / 2 beads, but centered difference + RPC
            # seems to be a neater solution. Anyway, the cost of a CNT-DIFF in comparison to a FWD-DIFF
            # is marginal when RPC + MTS is used.

            if self.mforces[index].nbeads != self.nbeads:
                warning(
                    "ERROR: high order PIMD + RPC works with a centered finite difference only! (Unless you find an elegant solution :))"
                )
                exit()

            # for the case of alpha = 0, only odd beads are displaced.
            if self.alpha == 0:
                # we use an aux force evaluator with half the number of beads.
                if self.dforces is None:
                    self.dbeads = self.beads.copy(self.nbeads // 2)
                    self.dcell = self.cell.copy()
                    self.dforces = self.copy(self.dbeads, self.dcell)

                self.dcell.h = self.cell.h

                f_4th_order = fbase * 0.0
                v_4th_order = vbase * 0.0

                # displaces odd beads only.
                self.dbeads.q = dstrip(self.beads.q)[1::2] - dq[1::2]

                # calculates the force.
                fminus = self.dforces.mrpc[index].b2tob1(
                    dstrip(self.dforces.mforces[index].f)
                )

                # calculates the virial.
                dmvirs = dstrip(self.dforces.mforces[index].virs)
                vminus = self.dforces.mrpc[index].b2tob1(dmvirs)

                # calculates the finite difference.
                f_4th_order[1::2] = 2.0 * (fminus - fbase[1::2]) / delta
                v_4th_order[1::2] = 2.0 * (vminus - vbase[1::2]) / delta

            # For the case of alpha != 0, all the beads are displaced.
            else:
                # we use an aux force evaluator with the same number of beads.
                if self.dforces is None:
                    self.dbeads = self.beads.copy()
                    self.dcell = self.cell.copy()
                    self.dforces = self.copy(self.dbeads, self.dcell)

                self.dcell.h = self.cell.h

                f_4th_order = fbase * 0.0
                v_4th_order = vbase * 0.0

                # displaces the beads.
                self.dbeads.q = self.beads.q + dq

                # calculates the force.
                fplus = self.dforces.mrpc[index].b2tob1(
                    (dstrip(self.dforces.mforces[index].f))
                )

                # calculates the virial.
                dmvirs = dstrip(self.dforces.mforces[index].virs)
                vplus = self.dforces.mrpc[index].b2tob1(dmvirs)

                # calculates the finite difference.
                f_4th_order = 2.0 * (fbase - fplus) / delta
                v_4th_order = 2.0 * (vbase - vplus) / delta

        # uses a centered difference for epsilon  < 0.
        if self.mforces[index].epsilon < 0.0:
            # we use an aux force evaluator with the same number of beads.
            if self.dforces is None:
                self.dbeads = self.beads.copy()
                self.dcell = self.cell.copy()
                self.dforces = self.copy(self.dbeads, self.dcell)

            self.dcell.h = self.cell.h

            f_4th_order = fbase * 0.0
            v_4th_order = vbase * 0.0

            # for the case of alpha = 0, only odd beads are displaced.
            if self.alpha == 0:
                # the first half of the aux beads are fwd displaced while the second half are bkwd displaced configurations.
                self.dbeads.q[: self.nbeads // 2] = (
                    dstrip(self.beads.q)[1::2] + dq[1::2]
                )
                self.dbeads.q[-self.nbeads // 2 :] = (
                    dstrip(self.beads.q)[1::2] - dq[1::2]
                )

                # calculates the forces.
                fplusminus = self.dforces.mrpc[index].b2tob1(
                    dstrip(self.dforces.mforces[index].f)
                )

                # calculates the virial.
                dmvirs = dstrip(self.dforces.mforces[index].virs)
                vplusminus = self.dforces.mrpc[index].b2tob1(dmvirs)

                # calculates the finite difference.
                for k in range(self.nbeads // 2):
                    j = 2 * k + 1
                    f_4th_order[j] = (
                        2.0
                        * (fplusminus[self.nbeads // 2 + k] - fplusminus[k])
                        / 2.0
                        / delta
                    )
                    v_4th_order[j] = (
                        2.0
                        * (vplusminus[self.nbeads // 2 + k] - vplusminus[k])
                        / 2.0
                        / delta
                    )

            # For the case of alpha != 0, all the beads are displaced.
            else:
                # displaces the beads.
                self.dbeads.q = self.beads.q + dq

                # calculates the forces.
                fplus = self.dforces.mrpc[index].b2tob1(
                    dstrip(self.dforces.mforces[index].f)
                )

                # calculates the virial.
                vplus = np.zeros((self.nbeads, 3, 3), float)
                dmvirs = dstrip(self.dforces.mforces[index].virs)
                vplus += self.dforces.mrpc[index].b2tob1(dmvirs)

                # displaces the beads.
                self.dbeads.q = self.beads.q - dq

                # calculates the forces.
                fminus = self.dforces.mrpc[index].b2tob1(
                    dstrip(self.dforces.mforces[index].f)
                )

                # calculates the virial.
                dmvirs = dstrip(self.dforces.mforces[index].virs)
                vminus = self.dforces.mrpc[index].b2tob1(dmvirs)

                # calculates the finite difference.
                f_4th_order = 2.0 * (fminus - fplus) / 2.0 / delta
                v_4th_order = 2.0 * (vminus - vplus) / 2.0 / delta

        # returns the 4th order |f^2| correction.
        return [f_4th_order, v_4th_order]

    def vir_mts(self, level):
        """Fetches ONLY the total virial associated with a given MTS level."""
        return np.sum(self.virs_mts(level), axis=0)

    def virs_mts(self, level):
        """Fetches ONLY the total virial associated with a given MTS level."""

        self.queue_mts(level)
        rp = np.zeros((self.beads.nbeads, 3, 3), float)
        for index in range(len(self.mforces)):
            if (
                len(self.mforces[index].mts_weights) > level
                and self.mforces[index].mts_weights[level] != 0
                and self.mforces[index].weight != 0
            ):
                dmvirs = dstrip(self.mforces[index].virs)
                dv = self.mrpc[index].b2tob1(dmvirs)
                rp += (
                    self.mforces[index].weight
                    * self.mforces[index].mts_weights[level]
                    * dv
                )
        return rp

    def get_nmtslevels(self):
        """Returns the total number of mts levels."""

        nm = len(self.mforces[0].mts_weights)
        if all(len(x.mts_weights) == nm for x in self.mforces):
            return nm
        else:
            raise ValueError(
                "The mts_weights of all the force components are not the same."
            )

    def f_combine(self):
        """Obtains the total force vector."""

        self.queue()
        rf = np.zeros((self.nbeads, 3 * self.natoms), float)
        for k in range(self.nforces):
            # "expand" to the total number of beads the forces from the
            # contracted one
            if self.mforces[k].weight != 0:
                rf += (
                    self.mforces[k].weight
                    * self.mforces[k].mts_weights.sum()
                    * self.mrpc[k].b2tob1(dstrip(self.mforces[k].f))
                )
        return rf

    def fvir_4th_order_combine(self):
        """Obtains the total fourth order |f^2| correction to the force vector and the virial."""

        rf = np.zeros((self.nbeads, 3 * self.natoms), float)
        rv = np.zeros((self.nbeads, 3, 3), float)

        for k in range(self.nforces):
            if self.mforces[k].weight != 0 and self.mforces[k].mts_weights.sum() != 0:
                fv = dstrip(self.forcesvirs_4th_order(k))
                rf += self.mforces[k].weight * self.mforces[k].mts_weights.sum() * fv[0]
                rv += self.mforces[k].weight * self.mforces[k].mts_weights.sum() * fv[1]
        return [rf, rv]

    def pot_combine(self):
        """Obtains the potential energy for each forcefield."""

        self.queue()
        rp = np.zeros(self.nbeads, float)
        for k in range(self.nforces):
            # "expand" to the total number of beads the potentials from the
            # contracted one
            if self.mforces[k].weight != 0:
                rp += (
                    self.mforces[k].weight
                    * self.mforces[k].mts_weights.sum()
                    * self.mrpc[k].b2tob1(dstrip(self.mforces[k].pots))
                )
        return rp

    def extra_combine(self):
        """Combines the extra dictionaries for each forcefield for each bead."""

        self.queue()

        re = {}
        for k in range(self.nforces):
            # combines the extras from the different force components
            for e, v in self.mforces[k].extras.items():
                if e in self.mforces[k].force_extras:
                    # extras that are tagged as force_extras are treated exactly as if they were an energy/force/stress
                    v = (
                        self.mforces[k].weight
                        * self.mforces[k].mts_weights.sum()
                        * self.mrpc[k].b2tob1(v)
                    )
                    if e in re:
                        # if multiple forcefields have the same "promoted extras" these get summed
                        re[e] += v
                    else:
                        # the first is just added to the dict, so we don't have to worry about extras having different shapes
                        re[e] = v
                else:
                    # other extras are not touched, just accummulated. if there is a contraction, they are dropped because there is no meaningful way to do a contraction
                    if self.nbeads != self.mforces[k].nbeads:
                        warning(
                            "Extra field '"
                            + e
                            + "' cannot be contracted unless interpreted as physical properties. Will just drop it",
                            verbosity.high,
                        )
                    else:
                        if e == "raw":
                            # concatenates raw outputs
                            if e in re:
                                # concatenation must happen bead per bead
                                for ib in range(self.nbeads):
                                    re["raw"][ib] += v[ib]
                            else:
                                re["raw"] = v
                        else:
                            if e in re:
                                warning(
                                    "Extra field '"
                                    + e
                                    + "' appears in multiple forcefields will be overwritten unless interpreted as physical property",
                                    verbosity.high,
                                )
                            re[e] = v
        return re

    def vir_combine(self):
        """Obtains the virial tensor for each forcefield."""

        self.queue()
        rp = np.zeros((self.nbeads, 3, 3), float)
        for k in range(self.nforces):
            if self.mforces[k].weight != 0:
                dmvirs = dstrip(self.mforces[k].virs)
                # "expand" to the total number of beads the virials from the
                # contracted one, element by element
                rp += (
                    self.mforces[k].weight
                    * self.mforces[k].mts_weights.sum()
                    * self.mrpc[k].b2tob1(dmvirs)
                )
        return rp

    def get_potssc(self):
        """Obtains Suzuki-Chin contribution to the potential."""
        if self.nbeads % 2 != 0:
            warning("ERROR: Suzuki-Chin factorization requires even number of beads!")
            exit()

        # this evaluates the square forces contribution to the SC potential (only the difference with the Trotter potential is returned)
        return self.coeffsc_part_1.T * dstrip(
            self.pots
        ) + self.coeffsc_part_2.T * np.sum(
            dstrip(self.f) / self.beads.m3 * dstrip(self.f), axis=1
        )

    def get_fsc_part_1(self):
        """Obtains the linear component of Suzuki-Chin correction to the force."""

        return self.coeffsc_part_1 * dstrip(self.f)

    def get_fsc_part_2(self):
        """Obtains the quadratic component of Suzuki-Chin correction to the force."""

        return self.coeffsc_part_2 * dstrip(self.f_4th_order)

    def get_virssc_part_1(self):
        """Obtains the linear component of Suzuki-Chin correction to the virial."""
        return self.coeffsc_part_1.reshape((self.beads.nbeads, 1, 1)) * dstrip(
            self.virs
        )

    def get_virssc_part_2(self):
        """Obtains the quadratic component of Suzuki-Chin correction to the virial."""
        return self.coeffsc_part_2.reshape((self.beads.nbeads, 1, 1)) * dstrip(
            self.vir_4th_order
        )

    def get_fsc(self):
        """Obtains the total Suzuki-Chin correction to the force."""
        return dstrip(self.fsc_part_1) + dstrip(self.fsc_part_2)

    def get_virssc(self):
        """Obtains the total Suzuki-Chin correction to the force."""
        return dstrip(self.virssc_part_1) + dstrip(self.virssc_part_2)

    def get_coeffsc_part_1(self):
        """Obtains the coefficients of the linear part of the Suzuki-Chin correction."""

        rc = np.zeros(self.beads.nbeads)
        rc[0::2] = -1.0 / 3.0
        rc[1::2] = 1.0 / 3.0
        return np.asmatrix(rc).T

    def get_coeffsc_part_2(self):
        """Obtains the coefficients of the linear part of the Suzuki-Chin correction."""

        rc = np.zeros(self.beads.nbeads)
        rc[0::2] = self.alpha / self.omegan2 / 9.0
        rc[1::2] = (1.0 - self.alpha) / self.omegan2 / 9.0
        return np.asmatrix(rc).T


dproperties(
    Forces,
    [
        "f",
        "pots",
        "virs",
        "extras",
        "pot",
        "vir",
        "alpha",
        "nmtslevels",
        "omegan2",
        "potssc",
        "potsc",
        "coeffsc_part_1",
        "coeffsc_part_2",
        "fvir_4th_order",
        "f_4th_order",
        "fsc_part_1",
        "fsc_part_2",
        "fsc",
        "vir_4th_order",
        "virssc_part_1",
        "virssc_part_2",
        "virssc",
        "virsc",
    ],
)<|MERGE_RESOLUTION|>--- conflicted
+++ resolved
@@ -988,20 +988,14 @@
             assert mself.nbeads == mq.shape[0], msg
 
             mself.beads._q.set(mq, manual=False)
-            for b in range(mself.nbeads):
-<<<<<<< HEAD
-                ufvx = [mv[b], mf[b], vir, mxlist[b]]
-                mself._forces[b]._ufvx.set(ufvx, manual=False)
-                mself._forces[b]._ufvx.taint(taintme=False)
-=======
+            for b in range(mself.nbeads):   
                 mx = {}
                 for key in mextra.keys():
                     mx[key] = mextra[key][b]
+              
                 ufvx = [mv[b], mf[b], vir, mx]
-                dfkbself = dd(mself._forces[b])
-                dfkbself.ufvx.set(ufvx, manual=False)
-                dfkbself.ufvx.taint(taintme=False)
->>>>>>> 813bbb10
+                mself._forces[b]._ufvx.set(ufvx, manual=False)
+                mself._forces[b]._ufvx.taint(taintme=False)
 
     def run(self):
         """Makes the socket start looking for driver codes.
