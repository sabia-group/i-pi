--- conflicted
+++ resolved
@@ -608,11 +608,6 @@
             dstrip(self.forces.vir), np.zeros(len(self.forces.vir))
         ):
             warning(
-<<<<<<< HEAD
-                "Seems like no stress tensor was computed by the forcefield.",
-                verbosity.low,
-            )
-=======
                 "Forcefield returned a zero stress tensor. NPT simulation will likely make no sense",
                 verbosity.low,
             )
@@ -621,7 +616,6 @@
                     "Zero stress terminates simulation for medium verbosity and above."
                 )
 
->>>>>>> 1d193c6f
         self._stresscheck = False
 
         self.barostat.pstep(level)
@@ -760,11 +754,6 @@
             dstrip(self.forces.vir), np.zeros(len(self.forces.vir))
         ):
             warning(
-<<<<<<< HEAD
-                "Seems like no stress tensor was computed by the forcefield.",
-                verbosity.low,
-            )
-=======
                 "Forcefield returned a zero stress tensor. NPT simulation will likely make no sense",
                 verbosity.low,
             )
@@ -773,7 +762,6 @@
                     "Zero stress terminates simulation for medium verbosity and above."
                 )
 
->>>>>>> 1d193c6f
         self._stresscheck = False
 
         self.barostat.pstep(level)
