--- conflicted
+++ resolved
@@ -57,22 +57,6 @@
         mode="sd",
         optimizer=None,
         exit_on_convergence=True,
-<<<<<<< HEAD
-        #biggest_step=100.0,
-        #old_pos=np.zeros(0, float),
-        #old_pot=np.zeros(0, float),
-        #old_force=np.zeros(0, float),
-        #old_direction=np.zeros(0, float),
-        #invhessian_bfgs=np.eye(0, 0, 0, float),
-        #hessian_trm=np.eye(0, 0, 0, float),
-        #tr_trm=np.zeros(0, float),
-        #ls_options={"tolerance": 1e-4, "iter": 100, "step": 1e-3, "adaptive": 1.0},
-        tolerances={"energy": 1e-7, "force": 1e-4, "position": 1e-4},
-        #corrections_lbfgs=6,  # changed to 6 because it's 6 in inputs/motion/geop.py, which overrides it anyways
-        #scale_lbfgs=1,
-        #qlist_lbfgs=np.zeros(0, float),
-        #glist_lbfgs=np.zeros(0, float),
-=======
         # biggest_step=100.0,
         # old_pos=np.zeros(0, float),
         # old_pot=np.zeros(0, float),
@@ -87,7 +71,6 @@
         # scale_lbfgs=1,
         # qlist_lbfgs=np.zeros(0, float),
         # glist_lbfgs=np.zeros(0, float),
->>>>>>> 51e0e25d
     ):
         """Initialises GeopMotion.
 
@@ -106,20 +89,6 @@
         self.mode = mode
         self.optimizer = optimizer
         self.conv_exit = exit_on_convergence
-<<<<<<< HEAD
-        #self.big_step = biggest_step
-        self.tolerances = tolerances
-        #self.ls_options = ls_options
-
-        #
-        #self.old_x = old_pos
-        #self.old_u = old_pot
-        #self.old_f = old_force
-        #self.d = old_direction
-
-        # Classes for minimization routines and specific attributes
-        '''
-=======
         # self.big_step = biggest_step
         self.tolerances = tolerances
         # self.ls_options = ls_options
@@ -132,7 +101,6 @@
 
         # Classes for minimization routines and specific attributes
         """
->>>>>>> 51e0e25d
         if self.mode == "bfgs":
             self.invhessian = invhessian_bfgs
             self.optimizer = BFGSOptimizer()
@@ -155,11 +123,7 @@
             self.optimizer = Damped_BFGSOptimizer()
         else:
             self.optimizer = DummyOptimizer()
-<<<<<<< HEAD
-        '''
-=======
-        """
->>>>>>> 51e0e25d
+        """
 
     def reset(self):  # necessary for Al6xxx-kmc
         # zeroes out all memory of previous steps
@@ -362,11 +326,7 @@
             )
 
         # The resize action must be done before the bind
-<<<<<<< HEAD
-        '''
-=======
-        """
->>>>>>> 51e0e25d
+        """
         if geop.old_x.size != self.beads.q.size:
             if geop.old_x.size == 0:
                 geop.old_x = np.zeros((self.beads.nbeads, 3 * self.beads.natoms), float)
@@ -397,11 +357,7 @@
         self.old_x = geop.old_x
         self.old_u = geop.old_u
         self.old_f = geop.old_f
-<<<<<<< HEAD
-        self.d = geop.d'''
-=======
         self.d = geop.d"""
->>>>>>> 51e0e25d
 
     def exitstep(self, fx, u0, x):
         """Exits the simulation step. Computes time, checks for convergence."""
@@ -886,11 +842,7 @@
         # call bind function from DummyOptimizer
         super(SDOptimizer, self).bind(geop)
         self.lm.bind(self)
-<<<<<<< HEAD
-        #self.ls_options = geop.ls_options
-=======
         # self.ls_options = geop.ls_options
->>>>>>> 51e0e25d
 
     def step(self, step=None):
         """Does one simulation time step
