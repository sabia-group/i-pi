"""Deals with creating the ensembles class.

Copyright (C) 2013, Joshua More and Michele Ceriotti

This program is free software: you can redistribute it and/or modify
it under the terms of the GNU General Public License as published by
the Free Software Foundation, either version 3 of the License, or
(at your option) any later version.

This program is distributed in the hope that it will be useful,
but WITHOUT ANY WARRANTY; without even the implied warranty of
MERCHANTABILITY or FITNESS FOR A PARTICULAR PURPOSE. See the
GNU General Public License for more details.

You should have received a copy of the GNU General Public License
along with this program. If not, see <http.//www.gnu.org/licenses/>.

Inputs created by Michele Ceriotti and Benjamin Helfrecht, 2015

Classes:
   InputGeop: Deals with creating the Geop object from a file, and
      writing the checkpoints.
"""

import numpy as np
from ipi.engine.motion import *
import ipi.engine.motion.geop
from ipi.utils.inputvalue import *
from ipi.inputs.thermostats import *
from ipi.inputs.initializer import *
from ipi.utils.units import *
from ipi.utils.inputvalue import (
    InputDictionary,
    InputAttribute,
    InputValue,
    InputArray,
    input_default,
)

# create InputOptimizer file in ipi.inputs
from ipi.inputs.optimizers import InputOptimizer
import ipi.engine.motion.geop as geoptimizers

__all__ = ["InputGeop"]


class InputGeop(InputDictionary):
    """Geometry optimization options.

    Contains options related with geometry optimization, such as method,
    thresholds, linear search strategy, etc.

    """

    attribs = {
        "mode": (
            InputAttribute,
            {
                "dtype": str,
                "default": "",
                "help": "The geometry optimization algorithm to be used",
                "options": ["", "sd"],
            },
        )
    }

    # options of the method (mostly tolerances)
    fields = {
<<<<<<< HEAD
        "optimizer":(
=======
        "optimizer": (
>>>>>>> 51e0e25d
            InputOptimizer,
            {
                "default": input_default(factory=ipi.engine.motion.geop.GeopMotion),
                "help": "The geometry optimization algorithm used",
            },
        ),
        "exit_on_convergence": (
            InputValue,
            {
                "dtype": bool,
                "default": True,
                "help": "Terminates the simulation when the convergence criteria are met.",
            },
        ),
        "tolerances": (
            InputDictionary,
            {
                "dtype": float,
                "options": ["energy", "force", "position"],
                "default": [1e-7, 1e-4, 1e-3],
                "help": "Convergence criteria for optimization. Default values are extremely conservative. Set them to appropriate values for production runs.",
                "dimension": ["energy", "force", "length"],
            },
        ),
    }

    dynamic = {}

    default_help = (
        "A Geometry Optimization class implementing most of the standard methods"
    )
    default_label = "GEOP"

    def store(self, geop):
        if geop == {}:
            return

        self.mode.store(geop.mode)
        self.tolerances.store(geop.tolerances)
        self.exit_on_convergence.store(geop.conv_exit)
        self.optimizer.store(geop.optimizer)

<<<<<<< HEAD
        '''if geop.mode == "bfgs":
=======
        """if geop.mode == "bfgs":
>>>>>>> 51e0e25d
            self.old_direction.store(geop.d)
            self.invhessian_bfgs.store(geop.invhessian)
            self.biggest_step.store(geop.big_step)
        elif geop.mode == "bfgstrm":
            self.hessian_trm.store(geop.hessian)
            self.tr_trm.store(geop.tr)
            self.biggest_step.store(geop.big_step)
        elif geop.mode == "lbfgs":
            self.old_direction.store(geop.d)
            self.qlist_lbfgs.store(geop.qlist)
            self.glist_lbfgs.store(geop.glist)
            self.corrections_lbfgs.store(geop.corrections)
            self.scale_lbfgs.store(geop.scale)
            self.biggest_step.store(geop.big_step)
        elif geop.mode == "sd":
            self.ls_options.store(geop.ls_options)
        elif geop.mode == "cg":
            self.old_direction.store(geop.d)
            self.ls_options.store(geop.ls_options)
            self.old_force.store(geop.old_f)
        if geop.mode == "damped_bfgs":
            self.old_direction.store(geop.d)
            self.invhessian_bfgs.store(geop.invhessian)
<<<<<<< HEAD
            self.biggest_step.store(geop.big_step)'''
=======
            self.biggest_step.store(geop.big_step)"""
>>>>>>> 51e0e25d

    def fetch(self):
        rv = super(InputGeop, self).fetch()
        rv["mode"] = self.mode.fetch()
        return rv<|MERGE_RESOLUTION|>--- conflicted
+++ resolved
@@ -66,11 +66,7 @@
 
     # options of the method (mostly tolerances)
     fields = {
-<<<<<<< HEAD
         "optimizer":(
-=======
-        "optimizer": (
->>>>>>> 51e0e25d
             InputOptimizer,
             {
                 "default": input_default(factory=ipi.engine.motion.geop.GeopMotion),
@@ -113,11 +109,7 @@
         self.exit_on_convergence.store(geop.conv_exit)
         self.optimizer.store(geop.optimizer)
 
-<<<<<<< HEAD
-        '''if geop.mode == "bfgs":
-=======
         """if geop.mode == "bfgs":
->>>>>>> 51e0e25d
             self.old_direction.store(geop.d)
             self.invhessian_bfgs.store(geop.invhessian)
             self.biggest_step.store(geop.big_step)
@@ -141,11 +133,7 @@
         if geop.mode == "damped_bfgs":
             self.old_direction.store(geop.d)
             self.invhessian_bfgs.store(geop.invhessian)
-<<<<<<< HEAD
-            self.biggest_step.store(geop.big_step)'''
-=======
             self.biggest_step.store(geop.big_step)"""
->>>>>>> 51e0e25d
 
     def fetch(self):
         rv = super(InputGeop, self).fetch()
