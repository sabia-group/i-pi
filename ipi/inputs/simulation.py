"""Creates objects that hold the whole simulation."""

# This file is part of i-PI.
# i-PI Copyright (C) 2014-2015 i-PI developers
# See the "licenses" directory for full license information.


from ipi.utils.depend import *
from ipi.utils.inputvalue import *
from ipi.utils.units import *
from ipi.utils.prng import *
from ipi.utils.io import *
from ipi.utils.io.inputs.io_xml import *
from ipi.utils.messages import verbosity, info
from ipi.engine.smotion import Smotion
from ipi.inputs.prng import InputRandom
from ipi.inputs.system import InputSystem, InputSysTemplate
from ipi.engine.system import System
import ipi.inputs.forcefields as iforcefields
import ipi.engine.forcefields as eforcefields
import ipi.inputs.outputs as ioutputs
from ipi.inputs.smotion import InputSmotion


__all__ = ["InputSimulation"]


class InputSimulation(Input):

    """Simulation input class.

    Handles generating the appropriate forcefield class from the xml input file,
    and generating the xml checkpoint tags and data from an instance of the
    object.

    Attributes:
       verbosity: A string saying how much should be output to standard output.
       mode: A string which determines what type of simulation will be run.

    Fields:
       output: A list of the required outputs.
       prng: A random number generator object.
       step: An integer giving the current simulation step. Defaults to 0.
       total_steps: The total number of steps. Defaults to 1000
       total_time:  The wall clock time limit. Defaults to 0 (no limit).
       paratemp: A helper object for parallel tempering simulations

    Dynamic fields:
       system: Holds the data needed to specify the state of a single system.
       ffsocket: Gives a forcefield which will use a socket interface to
          communicate with the driver code.
       fflj: Gives a forcefield which uses the internal Python Lennard-Jones
          script to calculate the potential and forces.
    """

    fields = {
        "prng": (
            InputRandom,
            {
                "help": InputRandom.default_help,
                "default": input_default(factory=Random),
            },
        ),
        "output": (
            ioutputs.InputOutputs,
            {
                "help": ioutputs.InputOutputs.default_help,
                "default": input_default(factory=ioutputs.InputOutputs.make_default),
            },
        ),
        "step": (
            InputValue,
            {"dtype": int, "default": 0, "help": "The current simulation time step."},
        ),
        "total_steps": (
            InputValue,
            {
                "dtype": int,
                "default": 1000,
                "help": "The total number of steps that will be done. If 'step' is equal to or greater than 'total_steps', then the simulation will finish.",
            },
        ),
        "total_time": (
            InputValue,
            {
                "dtype": float,
                "default": 0,
                "help": "The maximum wall clock time (in seconds).",
            },
        ),
        "smotion": (
            InputSmotion,
            {
                "default": input_default(factory=Smotion),
                "help": "Options for a 'super-motion' step between system replicas",
            },
        ),
    }

    attribs = {
        "verbosity": (
            InputAttribute,
            {
                "dtype": str,
                "default": "low",
                "options": ["quiet", "low", "medium", "high", "debug"],
                "help": "The level of output on stdout.",
            },
        ),
        "threading": (
            InputAttribute,
            {
                "dtype": bool,
                "default": True,
                "help": "Whether multiple-systems execution should be parallel. Makes execution non-reproducible due to the random number generator being used from concurrent threads.",
            },
        ),
        "mode": (
            InputAttribute,
            {
                "dtype": str,
                "default": "md",
                "help": "What kind of simulation should be run.",
                "options": ["md", "paratemp", "static"],
            },
        ),
    }

    dynamic = {
        "system": (InputSystem, {"help": InputSystem.default_help}),
<<<<<<< HEAD
              "system_template": (InputSysTemplate, {"help": InputSysTemplate.default_help}),
              "ffsocket": (iforcefields.InputFFSocket, {"help": iforcefields.InputFFSocket.default_help}),
              "fflj": (iforcefields.InputFFLennardJones, {"help": iforcefields.InputFFLennardJones.default_help}),
              "ffdmd": (iforcefields.InputFFdmd, {"help": iforcefields.InputFFdmd.default_help}),
              "ffdebye": (iforcefields.InputFFDebye, {"help": iforcefields.InputFFDebye.default_help}),
              "ffplumed": (iforcefields.InputFFPlumed, {"help": iforcefields.InputFFPlumed.default_help}),
              "ffyaff": (iforcefields.InputFFYaff, {"help": iforcefields.InputFFYaff.default_help}),
              "ffsgdml": (iforcefields.InputFFsGDML, {"help": iforcefields.InputFFsGDML.default_help})
=======
        "system_template": (InputSysTemplate, {"help": InputSysTemplate.default_help}),
        "ffsocket": (
            iforcefields.InputFFSocket,
            {"help": iforcefields.InputFFSocket.default_help},
        ),
        "fflj": (
            iforcefields.InputFFLennardJones,
            {"help": iforcefields.InputFFLennardJones.default_help},
        ),
        "ffdebye": (
            iforcefields.InputFFDebye,
            {"help": iforcefields.InputFFDebye.default_help},
        ),
        "ffplumed": (
            iforcefields.InputFFPlumed,
            {"help": iforcefields.InputFFPlumed.default_help},
        ),
        "ffyaff": (
            iforcefields.InputFFYaff,
            {"help": iforcefields.InputFFYaff.default_help},
        ),
        "ffsgdml": (
            iforcefields.InputFFsGDML,
            {"help": iforcefields.InputFFsGDML.default_help},
        ),
>>>>>>> 850c9fec
    }

    default_help = "This is the top level class that deals with the running of the simulation, including holding the simulation specific properties such as the time step and outputting the data."
    default_label = "SIMULATION"

    def store(self, simul):
        """Takes a simulation instance and stores a minimal representation of it.

        Args:
           simul: A simulation object.
        """

        super(InputSimulation, self).store()

        self.output.store(simul.outtemplate)
        self.prng.store(simul.prng)
        self.step.store(simul.step)
        self.total_steps.store(simul.tsteps)
        self.total_time.store(simul.ttime)
        self.smotion.store(simul.smotion)
        self.threading.store(simul.threading)

        # this we pick from the messages class. kind of a "global" but it seems to
        # be the best way to pass around the (global) information on the level of output.
        if verbosity.debug:
            self.verbosity.store("debug")
        elif verbosity.high:
            self.verbosity.store("high")
        elif verbosity.medium:
            self.verbosity.store("medium")
        elif verbosity.low:
            self.verbosity.store("low")
        elif verbosity.quiet:
            self.verbosity.store("quiet")
        else:
            raise ValueError("Invalid verbosity level")

        self.mode.store(simul.mode)

        _fflist = [v for k, v in sorted(simul.fflist.items())]
        if len(self.extra) != len(_fflist) + len(simul.syslist):
            self.extra = [0] * (len(_fflist) + len(simul.syslist))

        for _ii, _obj, in enumerate(_fflist + simul.syslist):
            if self.extra[_ii] == 0:
                if isinstance(_obj, eforcefields.FFSocket):
                    _iobj = iforcefields.InputFFSocket()
                    _iobj.store(_obj)
                    self.extra[_ii] = ("ffsocket", _iobj)
                elif isinstance(_obj, eforcefields.FFLennardJones):
                    _iobj = iforcefields.InputFFLennardJones()
                    _iobj.store(_obj)
                    self.extra[_ii] = ("fflj", _iobj)
                elif isinstance(_obj, eforcefields.FFdmd):
                    _iobj = iforcefields.InputFFdmd()
                    _iobj.store(_obj)
                    self.extra[_ii] = ("ffdmd", _iobj)
                elif isinstance(_obj, eforcefields.FFDebye):
                    _iobj = iforcefields.InputFFDebye()
                    _iobj.store(_obj)
                    self.extra[_ii] = ("ffdebye", _iobj)
                elif isinstance(_obj, eforcefields.FFPlumed):
                    _iobj = iforcefields.InputFFPlumed()
                    _iobj.store(_obj)
                    self.extra[_ii] = ("ffplumed", _iobj)
                elif isinstance(_obj, eforcefields.FFYaff):
                    _iobj = iforcefields.InputFFYaff()
                    _iobj.store(_obj)
                    self.extra[_ii] = ("ffyaff", _iobj)
                elif isinstance(_obj, eforcefields.FFsGDML):
                    _iobj = iforcefields.InputFFsGDML()
                    _iobj.store(_obj)
                    self.extra[_ii] = ("ffsgdml", _iobj)
                elif isinstance(_obj, System):
                    _iobj = InputSystem()
                    _iobj.store(_obj)
                    self.extra[_ii] = ("system", _iobj)
            else:
                self.extra[_ii][1].store(_obj)

    def fetch(self):
        """Creates a simulation object.

        Returns:
           A simulation object of the appropriate type and with the appropriate
           properties and other objects given the attributes of the
           InputSimulation object.

        Raises:
           TypeError: Raised if one of the file types in the stride keyword
              is incorrect.
        """

        super(InputSimulation, self).fetch()

        # small hack: initialize here the verbosity level -- we really assume to have
        # just one simulation object
        verbosity.level = self.verbosity.fetch()

        syslist = []
        fflist = []
        for (k, v) in self.extra:
            if k == "system":
                syslist.append(v.fetch())
            elif k == "system_template":
<<<<<<< HEAD
                syslist += v.fetch()  # this will actually generate automatically a bunch of system objects with the desired properties set automatically to many values
            elif k == "ffsocket" or k == "fflj" or k == "ffdebye" or k=="ffdmd" or k == "ffplumed" or k == "ffsgdml" or k== "ffyaff":
=======
                syslist += (
                    v.fetch()
                )  # this will actually generate automatically a bunch of system objects with the desired properties set automatically to many values
            elif (
                k == "ffsocket"
                or k == "fflj"
                or k == "ffdebye"
                or k == "ffplumed"
                or k == "ffsgdml"
                or k == "ffyaff"
            ):
>>>>>>> 850c9fec
                info(" # @simulation: Fetching" + k, verbosity.low)
                fflist.append(v.fetch())

        # this creates a simulation object which gathers all the little bits
        import ipi.engine.simulation as esimulation  # import here as otherwise this is the mother of all circular imports...

        rsim = esimulation.Simulation(
            mode=self.mode.fetch(),
            syslist=syslist,
            fflist=fflist,
            outputs=self.output.fetch(),
            prng=self.prng.fetch(),
            smotion=self.smotion.fetch(),
            step=self.step.fetch(),
            tsteps=self.total_steps.fetch(),
            ttime=self.total_time.fetch(),
            threads=self.threading.fetch(),
        )

        return rsim<|MERGE_RESOLUTION|>--- conflicted
+++ resolved
@@ -4,6 +4,12 @@
 # i-PI Copyright (C) 2014-2015 i-PI developers
 # See the "licenses" directory for full license information.
 
+
+import os.path
+import sys
+import time
+
+import numpy as np
 
 from ipi.utils.depend import *
 from ipi.utils.inputvalue import *
@@ -128,16 +134,6 @@
 
     dynamic = {
         "system": (InputSystem, {"help": InputSystem.default_help}),
-<<<<<<< HEAD
-              "system_template": (InputSysTemplate, {"help": InputSysTemplate.default_help}),
-              "ffsocket": (iforcefields.InputFFSocket, {"help": iforcefields.InputFFSocket.default_help}),
-              "fflj": (iforcefields.InputFFLennardJones, {"help": iforcefields.InputFFLennardJones.default_help}),
-              "ffdmd": (iforcefields.InputFFdmd, {"help": iforcefields.InputFFdmd.default_help}),
-              "ffdebye": (iforcefields.InputFFDebye, {"help": iforcefields.InputFFDebye.default_help}),
-              "ffplumed": (iforcefields.InputFFPlumed, {"help": iforcefields.InputFFPlumed.default_help}),
-              "ffyaff": (iforcefields.InputFFYaff, {"help": iforcefields.InputFFYaff.default_help}),
-              "ffsgdml": (iforcefields.InputFFsGDML, {"help": iforcefields.InputFFsGDML.default_help})
-=======
         "system_template": (InputSysTemplate, {"help": InputSysTemplate.default_help}),
         "ffsocket": (
             iforcefields.InputFFSocket,
@@ -147,6 +143,10 @@
             iforcefields.InputFFLennardJones,
             {"help": iforcefields.InputFFLennardJones.default_help},
         ),
+        "ffdmd": (
+            iforcefields.InputFFdmd,
+            {"help": iforcefields.InputFFdmd.default_help},
+        ),
         "ffdebye": (
             iforcefields.InputFFDebye,
             {"help": iforcefields.InputFFDebye.default_help},
@@ -163,7 +163,6 @@
             iforcefields.InputFFsGDML,
             {"help": iforcefields.InputFFsGDML.default_help},
         ),
->>>>>>> 850c9fec
     }
 
     default_help = "This is the top level class that deals with the running of the simulation, including holding the simulation specific properties such as the time step and outputting the data."
@@ -269,10 +268,6 @@
             if k == "system":
                 syslist.append(v.fetch())
             elif k == "system_template":
-<<<<<<< HEAD
-                syslist += v.fetch()  # this will actually generate automatically a bunch of system objects with the desired properties set automatically to many values
-            elif k == "ffsocket" or k == "fflj" or k == "ffdebye" or k=="ffdmd" or k == "ffplumed" or k == "ffsgdml" or k== "ffyaff":
-=======
                 syslist += (
                     v.fetch()
                 )  # this will actually generate automatically a bunch of system objects with the desired properties set automatically to many values
@@ -280,11 +275,11 @@
                 k == "ffsocket"
                 or k == "fflj"
                 or k == "ffdebye"
+                or k == "ffdmd"
                 or k == "ffplumed"
                 or k == "ffsgdml"
                 or k == "ffyaff"
             ):
->>>>>>> 850c9fec
                 info(" # @simulation: Fetching" + k, verbosity.low)
                 fflist.append(v.fetch())
 
