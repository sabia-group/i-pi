--- conflicted
+++ resolved
@@ -179,13 +179,6 @@
 
         # this applies to both bead property arrays (e.g. potentials) and bead vector properties (e.g. positions, forces)
         qnm = np.dot(self._b2nm, q)
-<<<<<<< HEAD
-        for io in self._open:  # does separately the transformation for the atom that are marked as open paths
-            qnm[:, 3 * io] = np.dot(self._b2o_nm, q[:, 3 * io])
-            qnm[:, 3 * io + 1] = np.dot(self._b2o_nm, q[:, 3 * io + 1])
-            qnm[:, 3 * io + 2] = np.dot(self._b2o_nm, q[:, 3 * io + 2])
-                
-=======
         if len(self._open) > 0:
             if len(qnm.shape) == 2:
                 for io in self._open:  # does separately the transformation for the atom that are marked as open paths
@@ -199,7 +192,6 @@
                 # NM transformations
                 qnm = np.dot(self._b2o_nm, q)
             
->>>>>>> 1ee0b31e
         return qnm
 
     def nm2b(self, qnm):
@@ -211,13 +203,6 @@
 
         # see b2nm for an explanation of the rationale for dealing with open path transformations
         q = np.dot(self._nm2b, qnm)
-<<<<<<< HEAD
-        for io in self._open:  # does separately the transformation for the atom that are marked as open paths
-            q[:, 3 * io] = np.dot(self._o_nm2b, qnm[:, 3 * io])
-            q[:, 3 * io + 1] = np.dot(self._o_nm2b, qnm[:, 3 * io + 1])
-            q[:, 3 * io + 2] = np.dot(self._o_nm2b, qnm[:, 3 * io + 2])
-           
-=======
         if len(self._open) > 0:
             if len(q.shape) == 2:
                 for io in self._open:  
@@ -227,7 +212,6 @@
             else:
                 q = np.dot(self._o_nm2b, qnm)
             
->>>>>>> 1ee0b31e
         return q
 
 class nm_rescale(object):  
